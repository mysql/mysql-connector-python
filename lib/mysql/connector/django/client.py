--- conflicted
+++ resolved
@@ -58,14 +58,9 @@
         if defaults_file:
             args.append(f"--defaults-file={defaults_file}")
 
-<<<<<<< HEAD
         # Load any custom init_commands. We always force SQL_MODE to TRADITIONAL
         init_command = settings_dict['OPTIONS'].get('init_command', '')
         args.append('--init-command=SET @@session.SQL_MODE=TRADITIONAL;{0}'.format(init_command))
-=======
-        # We force SQL_MODE to TRADITIONAL
-        args.append("--init-command=SET @@session.SQL_MODE=TRADITIONAL")
->>>>>>> 7c7b1d9f
 
         if user:
             args.append(f"--user={user}")
