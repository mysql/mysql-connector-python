--- conflicted
+++ resolved
@@ -575,7 +575,6 @@
         if "ssl_disabled" in config:
             self._ssl_disabled = config.pop("ssl_disabled")
 
-<<<<<<< HEAD
         if self._ssl_disabled and self._auth_plugin == "mysql_clear_password":
             raise errors.InterfaceError("Clear password authentication is not "
                                         "supported over insecure channels")
@@ -585,8 +584,6 @@
             self._init_command = config["init_command"]
             del config["init_command"]
 
-=======
->>>>>>> 7c7b1d9f
         # Other configuration
         set_ssl_flag = False
         for key, value in config.items():
