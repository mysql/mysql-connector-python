# Copyright (c) 2014, 2022, Oracle and/or its affiliates.
#
# This program is free software; you can redistribute it and/or modify
# it under the terms of the GNU General Public License, version 2.0, as
# published by the Free Software Foundation.
#
# This program is also distributed with certain software (including
# but not limited to OpenSSL) that is licensed under separate terms,
# as designated in a particular file or component or in included license
# documentation.  The authors of MySQL hereby grant you an
# additional permission to link the program and your derivative works
# with the separately licensed software that they have included with
# MySQL.
#
# Without limiting anything contained in the foregoing, this file,
# which is part of MySQL Connector/Python, is also subject to the
# Universal FOSS Exception, version 1.0, a copy of which can be found at
# http://oss.oracle.com/licenses/universal-foss-exception.
#
# This program is distributed in the hope that it will be useful, but
# WITHOUT ANY WARRANTY; without even the implied warranty of
# MERCHANTABILITY or FITNESS FOR A PARTICULAR PURPOSE.
# See the GNU General Public License, version 2.0, for more details.
#
# You should have received a copy of the GNU General Public License
# along with this program; if not, write to the Free Software Foundation, Inc.,
# 51 Franklin St, Fifth Floor, Boston, MA 02110-1301  USA

"""Module gathering all abstract base classes."""

import importlib
import os
import re
import weakref

from abc import ABC, abstractmethod
from datetime import date, datetime, time, timedelta
from decimal import Decimal
from inspect import signature
from time import sleep

TLS_V1_3_SUPPORTED = False
try:
    import ssl

    if hasattr(ssl, "HAS_TLSv1_3") and ssl.HAS_TLSv1_3:
        TLS_V1_3_SUPPORTED = True
except ImportError:
    # If import fails, we don't have SSL support.
    pass

from .constants import (
    CONN_ATTRS_DN,
    DEFAULT_CONFIGURATION,
    DEPRECATED_TLS_VERSIONS,
    OPENSSL_CS_NAMES,
    TLS_CIPHER_SUITES,
    TLS_VERSIONS,
    CharacterSet,
    ClientFlag,
)
from .conversion import MySQLConverterBase
from .errors import (
    Error,
    InterfaceError,
    NotSupportedError,
    OperationalError,
    ProgrammingError,
)
from .optionfiles import read_option_files

NAMED_TUPLE_CACHE = weakref.WeakValueDictionary()

DUPLICATED_IN_LIST_ERROR = (
    "The '{list}' list must not contain repeated values, the value "
    "'{value}' is duplicated."
)

TLS_VERSION_ERROR = (
    "The given tls_version: '{}' is not recognized as a valid "
    "TLS protocol version (should be one of {})."
)

TLS_VERSION_DEPRECATED_ERROR = (
    "The given tls_version: '{}' are no longer allowed (should be one of {})."
)

TLS_VER_NO_SUPPORTED = (
    "No supported TLS protocol version found in the 'tls-versions' list '{}'. "
)

KRB_SERVICE_PINCIPAL_ERROR = (
    'Option "krb_service_principal" {error}, must be a string in the form '
    '"primary/instance@realm" e.g "ldap/ldapauth@MYSQL.COM" where "@realm" '
    "is optional and if it is not given will be assumed to belong to the "
    "default realm, as configured in the krb5.conf file."
)

MYSQL_PY_TYPES = (
    Decimal,
    bytes,
    date,
    datetime,
    float,
    int,
    str,
    time,
    timedelta,
)


class MySQLConnectionAbstract(ABC):
    """Abstract class for classes connecting to a MySQL server"""

    def __init__(self):
        """Initialize"""
        self._client_flags = ClientFlag.get_default()
        self._charset_id = 45
        self._sql_mode = None
        self._time_zone = None
        self._autocommit = False
        self._server_version = None
        self._handshake = None
        self._conn_attrs = {}

        self._user = ""
        self._password = ""
        self._password1 = ""
        self._password2 = ""
        self._password3 = ""
        self._database = ""
        self._host = "127.0.0.1"
        self._port = 3306
        self._unix_socket = None
        self._client_host = ""
        self._client_port = 0
        self._ssl = {}
        self._ssl_disabled = DEFAULT_CONFIGURATION["ssl_disabled"]
        self._force_ipv6 = False
        self._oci_config_file = None
        self._fido_callback = None
        self._krb_service_principal = None

        self._use_unicode = True
        self._get_warnings = False
        self._raise_on_warnings = False
        self._connection_timeout = DEFAULT_CONFIGURATION["connect_timeout"]
        self._buffered = False
        self._unread_result = False
        self._have_next_result = False
        self._raw = False
        self._in_transaction = False
        self._allow_local_infile = DEFAULT_CONFIGURATION["allow_local_infile"]
        self._allow_local_infile_in_path = DEFAULT_CONFIGURATION[
            "allow_local_infile_in_path"
        ]

        self._prepared_statements = None
        self._query_attrs = []

        self._ssl_active = False
        self._auth_plugin = None
        self._pool_config_version = None
        self.converter = None
        self._converter_class = None
        self._converter_str_fallback = False
        self._compress = False

        self._consume_results = False

        self._init_command = None

    def __enter__(self):
        return self

    def __exit__(self, exc_type, exc_value, traceback):
        self.close()

    def get_self(self):
        """Return self for weakref.proxy

        This method is used when the original object is needed when using
        weakref.proxy.
        """
        return self

    @property
    def is_secure(self):
        """Return True if is a secure connection."""
        return self._ssl_active or (
            self._unix_socket is not None and os.name == "posix"
        )

    @property
    def have_next_result(self):
        """Return if have next result."""
        return self._have_next_result

    @property
    def query_attrs(self):
        """Return query attributes list."""
        return self._query_attrs

    def query_attrs_append(self, value):
        """Add element to the query attributes list."""
        self._query_attrs.append(value)

    def query_attrs_clear(self):
        """Clear query attributes list."""
        del self._query_attrs[:]

    def _validate_tls_ciphersuites(self):
        """Validates the tls_ciphersuites option."""
        tls_ciphersuites = []
        tls_cs = self._ssl["tls_ciphersuites"]

        if isinstance(tls_cs, str):
            if not (tls_cs.startswith("[") and tls_cs.endswith("]")):
                raise AttributeError(
                    f"tls_ciphersuites must be a list, found: '{tls_cs}'"
                )
            tls_css = tls_cs[1:-1].split(",")
            if not tls_css:
                raise AttributeError(
                    "No valid cipher suite found in 'tls_ciphersuites' list"
                )
            for _tls_cs in tls_css:
                _tls_cs = tls_cs.strip().upper()
                if _tls_cs:
                    tls_ciphersuites.append(_tls_cs)

        elif isinstance(tls_cs, (list, set)):
            tls_ciphersuites = [tls_cs for tls_cs in tls_cs if tls_cs]
        else:
            raise AttributeError(
                "tls_ciphersuites should be a list with one or more "
                f"ciphersuites. Found: '{tls_cs}'"
            )

        tls_versions = (
            TLS_VERSIONS[:]
            if self._ssl.get("tls_versions", None) is None
            else self._ssl["tls_versions"][:]
        )

        # A newer TLS version can use a cipher introduced on
        # an older version.
        tls_versions.sort(reverse=True)
        newer_tls_ver = tls_versions[0]
        # translated_names[0] belongs to TLSv1, TLSv1.1 and TLSv1.2
        # translated_names[1] are TLSv1.3 only
        translated_names = [[], []]
        iani_cipher_suites_names = {}
        ossl_cipher_suites_names = []

        # Old ciphers can work with new TLS versions.
        # Find all the ciphers introduced on previous TLS versions.
        for tls_ver in TLS_VERSIONS[: TLS_VERSIONS.index(newer_tls_ver) + 1]:
            iani_cipher_suites_names.update(TLS_CIPHER_SUITES[tls_ver])
            ossl_cipher_suites_names.extend(OPENSSL_CS_NAMES[tls_ver])

        for name in tls_ciphersuites:
            if "-" in name and name in ossl_cipher_suites_names:
                if name in OPENSSL_CS_NAMES["TLSv1.3"]:
                    translated_names[1].append(name)
                else:
                    translated_names[0].append(name)
            elif name in iani_cipher_suites_names:
                translated_name = iani_cipher_suites_names[name]
                if translated_name in translated_names:
                    raise AttributeError(
                        DUPLICATED_IN_LIST_ERROR.format(
                            list="tls_ciphersuites", value=translated_name
                        )
                    )
                if name in TLS_CIPHER_SUITES["TLSv1.3"]:
                    translated_names[1].append(iani_cipher_suites_names[name])
                else:
                    translated_names[0].append(iani_cipher_suites_names[name])
            else:
                raise AttributeError(
                    f"The value '{name}' in tls_ciphersuites is not a valid "
                    "cipher suite"
                )
        if not translated_names[0] and not translated_names[1]:
            raise AttributeError(
                "No valid cipher suite found in the 'tls_ciphersuites' list"
            )
        translated_names = [
            ":".join(translated_names[0]),
            ":".join(translated_names[1]),
        ]
        self._ssl["tls_ciphersuites"] = translated_names

    def _validate_tls_versions(self):
        """Validates the tls_versions option."""
        tls_versions = []
        tls_version = self._ssl["tls_versions"]

        if isinstance(tls_version, str):
            if not (tls_version.startswith("[") and tls_version.endswith("]")):
                raise AttributeError(
                    f"tls_versions must be a list, found: '{tls_version}'"
                )
            tls_vers = tls_version[1:-1].split(",")
            for tls_ver in tls_vers:
                tls_version = tls_ver.strip()
                if tls_version == "":
                    continue
                if tls_version in tls_versions:
                    raise AttributeError(
                        DUPLICATED_IN_LIST_ERROR.format(
                            list="tls_versions", value=tls_version
                        )
                    )
                tls_versions.append(tls_version)
            if tls_vers == ["TLSv1.3"] and not TLS_V1_3_SUPPORTED:
                raise AttributeError(
                    TLS_VER_NO_SUPPORTED.format(tls_version, TLS_VERSIONS)
                )
        elif isinstance(tls_version, list):
            if not tls_version:
                raise AttributeError(
                    "At least one TLS protocol version must be specified in "
                    "'tls_versions' list"
                )
            for tls_ver in tls_version:
                if tls_ver in tls_versions:
                    raise AttributeError(
                        DUPLICATED_IN_LIST_ERROR.format(
                            list="tls_versions", value=tls_ver
                        )
                    )
                tls_versions.append(tls_ver)
        elif isinstance(tls_version, set):
            for tls_ver in tls_version:
                tls_versions.append(tls_ver)
        else:
            raise AttributeError(
                "tls_versions should be a list with one or more of versions "
                f"in {', '.join(TLS_VERSIONS)}. found: '{tls_versions}'"
            )

        if not tls_versions:
            raise AttributeError(
                "At least one TLS protocol version must be specified "
                "in 'tls_versions' list when this option is given"
            )

        use_tls_versions = []
        deprecated_tls_versions = []
        invalid_tls_versions = []
        for tls_ver in tls_versions:
            if tls_ver in TLS_VERSIONS:
                use_tls_versions.append(tls_ver)
            if tls_ver in DEPRECATED_TLS_VERSIONS:
                deprecated_tls_versions.append(tls_ver)
            else:
                invalid_tls_versions.append(tls_ver)

        if use_tls_versions:
            if use_tls_versions == ["TLSv1.3"] and not TLS_V1_3_SUPPORTED:
                raise NotSupportedError(
                    TLS_VER_NO_SUPPORTED.format(tls_version, TLS_VERSIONS)
                )
            use_tls_versions.sort()
            self._ssl["tls_versions"] = use_tls_versions
        elif deprecated_tls_versions:
            raise NotSupportedError(
                TLS_VERSION_DEPRECATED_ERROR.format(
                    deprecated_tls_versions, TLS_VERSIONS
                )
            )
        elif invalid_tls_versions:
            raise AttributeError(TLS_VERSION_ERROR.format(tls_ver, TLS_VERSIONS))

    @property
    def user(self):
        """User used while connecting to MySQL"""
        return self._user

    @property
    def server_host(self):
        """MySQL server IP address or name"""
        return self._host

    @property
    def server_port(self):
        "MySQL server TCP/IP port"
        return self._port

    @property
    def unix_socket(self):
        "MySQL Unix socket file location"
        return self._unix_socket

    @property
    @abstractmethod
    def database(self):
        """Get the current database"""

    @database.setter
    def database(self, value):
        """Set the current database"""
        self.cmd_query(f"USE {value}")

    @property
    def can_consume_results(self):
        """Returns whether to consume results"""
        return self._consume_results

    @can_consume_results.setter
    def can_consume_results(self, value):
        """Set if can consume results."""
        assert isinstance(value, bool)
        self._consume_results = value

    @property
    def pool_config_version(self):
        """Return the pool configuration version"""
        return self._pool_config_version

    @pool_config_version.setter
    def pool_config_version(self, value):
        """Set the pool configuration version"""
        self._pool_config_version = value

    def config(self, **kwargs):
        """Configure the MySQL Connection

        This method allows you to configure the MySQLConnection instance.

        Raises on errors.
        """
        config = kwargs.copy()
        if "dsn" in config:
            raise NotSupportedError("Data source name is not supported")

        # Read option files
        config = read_option_files(**config)

        # Configure how we handle MySQL warnings
        try:
            self.get_warnings = config["get_warnings"]
            del config["get_warnings"]
        except KeyError:
            pass  # Leave what was set or default
        try:
            self.raise_on_warnings = config["raise_on_warnings"]
            del config["raise_on_warnings"]
        except KeyError:
            pass  # Leave what was set or default

        # Configure client flags
        try:
            default = ClientFlag.get_default()
            self.set_client_flags(config["client_flags"] or default)
            del config["client_flags"]
        except KeyError:
            pass  # Missing client_flags-argument is OK

        try:
            if config["compress"]:
                self._compress = True
                self.set_client_flags([ClientFlag.COMPRESS])
        except KeyError:
            pass  # Missing compress argument is OK

        self._allow_local_infile = config.get(
            "allow_local_infile", DEFAULT_CONFIGURATION["allow_local_infile"]
        )
        self._allow_local_infile_in_path = config.get(
            "allow_local_infile_in_path",
            DEFAULT_CONFIGURATION["allow_local_infile_in_path"],
        )
        infile_in_path = None
        if self._allow_local_infile_in_path:
            infile_in_path = os.path.abspath(self._allow_local_infile_in_path)
            if (
                infile_in_path
                and os.path.exists(infile_in_path)
                and not os.path.isdir(infile_in_path)
                or os.path.islink(infile_in_path)
            ):
                raise AttributeError("allow_local_infile_in_path must be a directory")
        if self._allow_local_infile or self._allow_local_infile_in_path:
            self.set_client_flags([ClientFlag.LOCAL_FILES])
        else:
            self.set_client_flags([-ClientFlag.LOCAL_FILES])

        try:
            if not config["consume_results"]:
                self._consume_results = False
            else:
                self._consume_results = True
        except KeyError:
            self._consume_results = False

        # Configure auth_plugin
        try:
            self._auth_plugin = config["auth_plugin"]
            del config["auth_plugin"]
        except KeyError:
            self._auth_plugin = ""

        # Configure character set and collation
        if "charset" in config or "collation" in config:
            try:
                charset = config["charset"]
                del config["charset"]
            except KeyError:
                charset = None
            try:
                collation = config["collation"]
                del config["collation"]
            except KeyError:
                collation = None
            self._charset_id = CharacterSet.get_charset_info(charset, collation)[0]

        # Set converter class
        try:
            self.set_converter_class(config["converter_class"])
        except KeyError:
            pass  # Using default converter class
        except TypeError as err:
            raise AttributeError(
                "Converter class should be a subclass of "
                "conversion.MySQLConverterBase"
            ) from err

        # Compatible configuration with other drivers
        compat_map = [
            # (<other driver argument>,<translates to>)
            ("db", "database"),
            ("username", "user"),
            ("passwd", "password"),
            ("connect_timeout", "connection_timeout"),
            ("read_default_file", "option_files"),
        ]
        for compat, translate in compat_map:
            try:
                if translate not in config:
                    config[translate] = config[compat]
                del config[compat]
            except KeyError:
                pass  # Missing compat argument is OK

        # Configure login information
        if "user" in config or "password" in config:
            try:
                user = config["user"]
                del config["user"]
            except KeyError:
                user = self._user
            try:
                password = config["password"]
                del config["password"]
            except KeyError:
                password = self._password
            self.set_login(user, password)

        # Configure host information
        if "host" in config and config["host"]:
            self._host = config["host"]

        # Check network locations
        try:
            self._port = int(config["port"])
            del config["port"]
        except KeyError:
            pass  # Missing port argument is OK
        except ValueError as err:
            raise InterfaceError("TCP/IP port number should be an integer") from err

        if "ssl_disabled" in config:
            self._ssl_disabled = config.pop("ssl_disabled")

<<<<<<< HEAD
        if self._ssl_disabled and self._auth_plugin == "mysql_clear_password":
            raise errors.InterfaceError("Clear password authentication is not "
                                        "supported over insecure channels")

        # If an init_command is set, keep it, so we can execute it in _post_connection
        if "init_command" in config:
            self._init_command = config["init_command"]
            del config["init_command"]

=======
>>>>>>> 7c7b1d9f
        # Other configuration
        set_ssl_flag = False
        for key, value in config.items():
            try:
                DEFAULT_CONFIGURATION[key]
            except KeyError:
                raise AttributeError(f"Unsupported argument '{key}'") from None
            # SSL Configuration
            if key.startswith("ssl_"):
                set_ssl_flag = True
                self._ssl.update({key.replace("ssl_", ""): value})
            elif key.startswith("tls_"):
                set_ssl_flag = True
                self._ssl.update({key: value})
            else:
                attribute = "_" + key
                try:
                    setattr(self, attribute, value.strip())
                except AttributeError:
                    setattr(self, attribute, value)

        # Disable SSL for unix socket connections
        if self._unix_socket and os.name == "posix":
            self._ssl_disabled = True

        if self._ssl_disabled and self._auth_plugin == "mysql_clear_password":
            raise InterfaceError(
                "Clear password authentication is not supported over insecure channels"
            )

        if set_ssl_flag:
            if "verify_cert" not in self._ssl:
                self._ssl["verify_cert"] = DEFAULT_CONFIGURATION["ssl_verify_cert"]
            if "verify_identity" not in self._ssl:
                self._ssl["verify_identity"] = DEFAULT_CONFIGURATION[
                    "ssl_verify_identity"
                ]
            # Make sure both ssl_key/ssl_cert are set, or neither (XOR)
            if "ca" not in self._ssl or self._ssl["ca"] is None:
                self._ssl["ca"] = ""
            if bool("key" in self._ssl) != bool("cert" in self._ssl):
                raise AttributeError(
                    "ssl_key and ssl_cert need to be both specified, or neither"
                )
            # Make sure key/cert are set to None
            if not set(("key", "cert")) <= set(self._ssl):
                self._ssl["key"] = None
                self._ssl["cert"] = None
            elif (self._ssl["key"] is None) != (self._ssl["cert"] is None):
                raise AttributeError(
                    "ssl_key and ssl_cert need to be both set, or neither"
                )
            if "tls_versions" in self._ssl and self._ssl["tls_versions"] is not None:
                self._validate_tls_versions()

            if (
                "tls_ciphersuites" in self._ssl
                and self._ssl["tls_ciphersuites"] is not None
            ):
                self._validate_tls_ciphersuites()

        if self._conn_attrs is None:
            self._conn_attrs = {}
        elif not isinstance(self._conn_attrs, dict):
            raise InterfaceError("conn_attrs must be of type dict")
        else:
            for attr_name, attr_value in self._conn_attrs.items():
                if attr_name in CONN_ATTRS_DN:
                    continue
                # Validate name type
                if not isinstance(attr_name, str):
                    raise InterfaceError(
                        "Attribute name should be a string, found: "
                        f"'{attr_name}' in '{self._conn_attrs}'"
                    )
                # Validate attribute name limit 32 characters
                if len(attr_name) > 32:
                    raise InterfaceError(
                        f"Attribute name '{attr_name}' exceeds 32 characters limit size"
                    )
                # Validate names in connection attributes cannot start with "_"
                if attr_name.startswith("_"):
                    raise InterfaceError(
                        "Key names in connection attributes cannot start with "
                        "'_', found: '{attr_name}'"
                    )
                # Validate value type
                if not isinstance(attr_value, str):
                    raise InterfaceError(
                        f"Attribute '{attr_name}' value: '{attr_value}' must "
                        "be a string type"
                    )
                # Validate attribute value limit 1024 characters
                if len(attr_value) > 1024:
                    raise InterfaceError(
                        f"Attribute '{attr_name}' value: '{attr_value}' "
                        "exceeds 1024 characters limit size"
                    )

        if self._client_flags & ClientFlag.CONNECT_ARGS:
            self._add_default_conn_attrs()
        if (
            "krb_service_principal" in config
            and config["krb_service_principal"] is not None
        ):
            self._krb_service_principal = config["krb_service_principal"]
            if not isinstance(self._krb_service_principal, str):
                raise InterfaceError(
                    KRB_SERVICE_PINCIPAL_ERROR.format(error="is not a string")
                )
            if self._krb_service_principal == "":
                raise InterfaceError(
                    KRB_SERVICE_PINCIPAL_ERROR.format(
                        error="can not be an empty string"
                    )
                )
            if "/" not in self._krb_service_principal:
                raise InterfaceError(
                    KRB_SERVICE_PINCIPAL_ERROR.format(error="is incorrectly formatted")
                )

        if self._fido_callback:
            # Import the callable if it's a str
            if isinstance(self._fido_callback, str):
                try:
                    module, callback = self._fido_callback.rsplit(".", 1)
                except ValueError:
                    raise ProgrammingError(
                        f"No callable named '{self._fido_callback}'"
                    ) from None
                try:
                    module = importlib.import_module(module)
                    self._fido_callback = getattr(module, callback)
                except (AttributeError, ModuleNotFoundError) as err:
                    raise ProgrammingError(f"{err}") from err
            # Check if it's a callable
            if not callable(self._fido_callback):
                raise ProgrammingError("Expected a callable for 'fido_callback'")
            # Check the callable signature if has only 1 positional argument
            params = len(signature(self._fido_callback).parameters)
            if params != 1:
                raise ProgrammingError(
                    "'fido_callback' requires 1 positional argument, but the "
                    f"callback provided has {params}"
                )

    def _add_default_conn_attrs(self):
        """Add the default connection attributes."""

    @staticmethod
    def _check_server_version(server_version):
        """Check the MySQL version

        This method will check the MySQL version and raise an InterfaceError
        when it is not supported or invalid. It will return the version
        as a tuple with major, minor and patch.

        Raises InterfaceError if invalid server version.

        Returns tuple
        """
        if isinstance(server_version, (bytearray, bytes)):
            server_version = server_version.decode()

        regex_ver = re.compile(r"^(\d{1,2})\.(\d{1,2})\.(\d{1,3})(.*)")
        match = regex_ver.match(server_version)
        if not match:
            raise InterfaceError("Failed parsing MySQL version")

        version = tuple(int(v) for v in match.groups()[0:3])
        if version < (4, 1):
            raise InterfaceError(f"MySQL Version '{server_version}' is not supported")

        return version

    def get_server_version(self):
        """Get the MySQL version

        This method returns the MySQL server version as a tuple. If not
        previously connected, it will return None.

        Returns a tuple or None.
        """
        return self._server_version

    def get_server_info(self):
        """Get the original MySQL version information

        This method returns the original MySQL server as text. If not
        previously connected, it will return None.

        Returns a string or None.
        """
        try:
            return self._handshake["server_version_original"]
        except (TypeError, KeyError):
            return None

    @property
    @abstractmethod
    def in_transaction(self):
        """MySQL session has started a transaction"""

    def set_client_flags(self, flags):
        """Set the client flags

        The flags-argument can be either an int or a list (or tuple) of
        ClientFlag-values. If it is an integer, it will set client_flags
        to flags as is.
        If flags is a list (or tuple), each flag will be set or unset
        when it's negative.

        set_client_flags([ClientFlag.FOUND_ROWS,-ClientFlag.LONG_FLAG])

        Raises ProgrammingError when the flags argument is not a set or
        an integer bigger than 0.

        Returns self.client_flags
        """
        if isinstance(flags, int) and flags > 0:
            self._client_flags = flags
        elif isinstance(flags, (tuple, list)):
            for flag in flags:
                if flag < 0:
                    self._client_flags &= ~abs(flag)
                else:
                    self._client_flags |= flag
        else:
            raise ProgrammingError("set_client_flags expect integer (>0) or set")
        return self._client_flags

    def isset_client_flag(self, flag):
        """Check if a client flag is set"""
        if (self._client_flags & flag) > 0:
            return True
        return False

    @property
    def time_zone(self):
        """Get the current time zone"""
        return self.info_query("SELECT @@session.time_zone")[0]

    @time_zone.setter
    def time_zone(self, value):
        """Set the time zone"""
        self.cmd_query(f"SET @@session.time_zone = '{value}'")
        self._time_zone = value

    @property
    def sql_mode(self):
        """Get the SQL mode"""
        return self.info_query("SELECT @@session.sql_mode")[0]

    @sql_mode.setter
    def sql_mode(self, value):
        """Set the SQL mode

        This method sets the SQL Mode for the current connection. The value
        argument can be either a string with comma separate mode names, or
        a sequence of mode names.

        It is good practice to use the constants class SQLMode:
          from mysql.connector.constants import SQLMode
          cnx.sql_mode = [SQLMode.NO_ZERO_DATE, SQLMode.REAL_AS_FLOAT]
        """
        if isinstance(value, (list, tuple)):
            value = ",".join(value)
        self.cmd_query(f"SET @@session.sql_mode = '{value}'")
        self._sql_mode = value

    @abstractmethod
    def info_query(self, query):
        """Send a query which only returns 1 row"""

    def set_login(self, username=None, password=None):
        """Set login information for MySQL

        Set the username and/or password for the user connecting to
        the MySQL Server.
        """
        if username is not None:
            self._user = username.strip()
        else:
            self._user = ""
        if password is not None:
            self._password = password
        else:
            self._password = ""

    def set_unicode(self, value=True):
        """Toggle unicode mode

        Set whether we return string fields as unicode or not.
        Default is True.
        """
        self._use_unicode = value
        if self.converter:
            self.converter.set_unicode(value)

    @property
    def autocommit(self):
        """Get whether autocommit is on or off"""
        value = self.info_query("SELECT @@session.autocommit")[0]
        return value == 1

    @autocommit.setter
    def autocommit(self, value):
        """Toggle autocommit"""
        switch = "ON" if value else "OFF"
        self.cmd_query(f"SET @@session.autocommit = {switch}")
        self._autocommit = value

    @property
    def get_warnings(self):
        """Get whether this connection retrieves warnings automatically

        This method returns whether this connection retrieves warnings
        automatically.

        Returns True, or False when warnings are not retrieved.
        """
        return self._get_warnings

    @get_warnings.setter
    def get_warnings(self, value):
        """Set whether warnings should be automatically retrieved

        The toggle-argument must be a boolean. When True, cursors for this
        connection will retrieve information about warnings (if any).

        Raises ValueError on error.
        """
        if not isinstance(value, bool):
            raise ValueError("Expected a boolean type")
        self._get_warnings = value

    @property
    def raise_on_warnings(self):
        """Get whether this connection raises an error on warnings

        This method returns whether this connection will raise errors when
        MySQL reports warnings.

        Returns True or False.
        """
        return self._raise_on_warnings

    @raise_on_warnings.setter
    def raise_on_warnings(self, value):
        """Set whether warnings raise an error

        The toggle-argument must be a boolean. When True, cursors for this
        connection will raise an error when MySQL reports warnings.

        Raising on warnings implies retrieving warnings automatically. In
        other words: warnings will be set to True. If set to False, warnings
        will be also set to False.

        Raises ValueError on error.
        """
        if not isinstance(value, bool):
            raise ValueError("Expected a boolean type")
        self._raise_on_warnings = value
        self._get_warnings = value

    @property
    def unread_result(self):
        """Get whether there is an unread result

        This method is used by cursors to check whether another cursor still
        needs to retrieve its result set.

        Returns True, or False when there is no unread result.
        """
        return self._unread_result

    @unread_result.setter
    def unread_result(self, value):
        """Set whether there is an unread result

        This method is used by cursors to let other cursors know there is
        still a result set that needs to be retrieved.

        Raises ValueError on errors.
        """
        if not isinstance(value, bool):
            raise ValueError("Expected a boolean type")
        self._unread_result = value

    @property
    def charset(self):
        """Returns the character set for current connection

        This property returns the character set name of the current connection.
        The server is queried when the connection is active. If not connected,
        the configured character set name is returned.

        Returns a string.
        """
        return CharacterSet.get_info(self._charset_id)[0]

    @property
    def python_charset(self):
        """Returns the Python character set for current connection

        This property returns the character set name of the current connection.
        Note that, unlike property charset, this checks if the previously set
        character set is supported by Python and if not, it returns the
        equivalent character set that Python supports.

        Returns a string.
        """
        encoding = CharacterSet.get_info(self._charset_id)[0]
        if encoding in ("utf8mb4", "utf8mb3", "binary"):
            return "utf8"
        return encoding

    def set_charset_collation(self, charset=None, collation=None):
        """Sets the character set and collation for the current connection

        This method sets the character set and collation to be used for
        the current connection. The charset argument can be either the
        name of a character set as a string, or the numerical equivalent
        as defined in constants.CharacterSet.

        When the collation is not given, the default will be looked up and
        used.

        For example, the following will set the collation for the latin1
        character set to latin1_general_ci:

           set_charset('latin1','latin1_general_ci')

        """
        if charset:
            if isinstance(charset, int):
                (
                    self._charset_id,
                    charset_name,
                    collation_name,
                ) = CharacterSet.get_charset_info(charset)
            elif isinstance(charset, str):
                (
                    self._charset_id,
                    charset_name,
                    collation_name,
                ) = CharacterSet.get_charset_info(charset, collation)
            else:
                raise ValueError("charset should be either integer, string or None")
        elif collation:
            (
                self._charset_id,
                charset_name,
                collation_name,
            ) = CharacterSet.get_charset_info(collation=collation)

        self._execute_query(f"SET NAMES '{charset_name}' COLLATE '{collation_name}'")

        try:
            # Required for C Extension
            self.set_character_set_name(charset_name)
        except AttributeError:
            # Not required for pure Python connection
            pass

        if self.converter:
            self.converter.set_charset(charset_name)

    @property
    def collation(self):
        """Returns the collation for current connection

        This property returns the collation name of the current connection.
        The server is queried when the connection is active. If not connected,
        the configured collation name is returned.

        Returns a string.
        """
        return CharacterSet.get_charset_info(self._charset_id)[2]

    @abstractmethod
    def _do_handshake(self):
        """Gather information of the MySQL server before authentication"""

    @abstractmethod
    def _open_connection(self):
        """Open the connection to the MySQL server"""

    def _post_connection(self):
        """Executes commands after connection has been established

        This method executes commands after the connection has been
        established. Some setting like autocommit, character set, and SQL mode
        are set using this method.
        """
        self.set_charset_collation(self._charset_id)
        self.autocommit = self._autocommit
        if self._time_zone:
            self.time_zone = self._time_zone
        if self._sql_mode:
            self.sql_mode = self._sql_mode
        if self._init_command:
            self._execute_query(self._init_command)

    @abstractmethod
    def disconnect(self):
        """Disconnect from the MySQL server"""

    close = disconnect

    def connect(self, **kwargs):
        """Connect to the MySQL server

        This method sets up the connection to the MySQL server. If no
        arguments are given, it will use the already configured or default
        values.
        """
        if kwargs:
            self.config(**kwargs)

        self.disconnect()
        self._open_connection()
        # Server does not allow to run any other statement different from ALTER
        # when user's password has been expired.
        if not self._client_flags & ClientFlag.CAN_HANDLE_EXPIRED_PASSWORDS:
            self._post_connection()

    def reconnect(self, attempts=1, delay=0):
        """Attempt to reconnect to the MySQL server

        The argument attempts should be the number of times a reconnect
        is tried. The delay argument is the number of seconds to wait between
        each retry.

        You may want to set the number of attempts higher and use delay when
        you expect the MySQL server to be down for maintenance or when you
        expect the network to be temporary unavailable.

        Raises InterfaceError on errors.
        """
        counter = 0
        while counter != attempts:
            counter = counter + 1
            try:
                self.disconnect()
                self.connect()
                if self.is_connected():
                    break
            except (Error, IOError) as err:
                if counter == attempts:
                    msg = (
                        f"Can not reconnect to MySQL after {attempts} "
                        f"attempt(s): {err}"
                    )
                    raise InterfaceError(msg) from err
            if delay > 0:
                sleep(delay)

    @abstractmethod
    def is_connected(self):
        """Reports whether the connection to MySQL Server is available"""

    @abstractmethod
    def ping(self, reconnect=False, attempts=1, delay=0):
        """Check availability of the MySQL server"""

    @abstractmethod
    def commit(self):
        """Commit current transaction"""

    @abstractmethod
    def cursor(
        self,
        buffered=None,
        raw=None,
        prepared=None,
        cursor_class=None,
        dictionary=None,
        named_tuple=None,
    ):
        """Instantiates and returns a cursor"""

    @abstractmethod
    def _execute_query(self, query):
        """Execute a query"""

    @abstractmethod
    def rollback(self):
        """Rollback current transaction"""

    def start_transaction(
        self, consistent_snapshot=False, isolation_level=None, readonly=None
    ):
        """Start a transaction

        This method explicitly starts a transaction sending the
        START TRANSACTION statement to the MySQL server. You can optionally
        set whether there should be a consistent snapshot, which
        isolation level you need or which access mode i.e. READ ONLY or
        READ WRITE.

        For example, to start a transaction with isolation level SERIALIZABLE,
        you would do the following:
            >>> cnx = mysql.connector.connect(..)
            >>> cnx.start_transaction(isolation_level='SERIALIZABLE')

        Raises ProgrammingError when a transaction is already in progress
        and when ValueError when isolation_level specifies an Unknown
        level.
        """
        if self.in_transaction:
            raise ProgrammingError("Transaction already in progress")

        if isolation_level:
            level = isolation_level.strip().replace("-", " ").upper()
            levels = [
                "READ UNCOMMITTED",
                "READ COMMITTED",
                "REPEATABLE READ",
                "SERIALIZABLE",
            ]

            if level not in levels:
                raise ValueError(f'Unknown isolation level "{isolation_level}"')

            self._execute_query(f"SET TRANSACTION ISOLATION LEVEL {level}")

        if readonly is not None:
            if self._server_version < (5, 6, 5):
                raise ValueError(
                    f"MySQL server version {self._server_version} does not "
                    "support this feature"
                )

            if readonly:
                access_mode = "READ ONLY"
            else:
                access_mode = "READ WRITE"
            self._execute_query(f"SET TRANSACTION {access_mode}")

        query = "START TRANSACTION"
        if consistent_snapshot:
            query += " WITH CONSISTENT SNAPSHOT"
        self.cmd_query(query)

    def reset_session(self, user_variables=None, session_variables=None):
        """Clears the current active session

        This method resets the session state, if the MySQL server is 5.7.3
        or later active session will be reset without re-authenticating.
        For other server versions session will be reset by re-authenticating.

        It is possible to provide a sequence of variables and their values to
        be set after clearing the session. This is possible for both user
        defined variables and session variables.
        This method takes two arguments user_variables and session_variables
        which are dictionaries.

        Raises OperationalError if not connected, InternalError if there are
        unread results and InterfaceError on errors.
        """
        if not self.is_connected():
            raise OperationalError("MySQL Connection not available")

        try:
            self.cmd_reset_connection()
        except (NotSupportedError, NotImplementedError):
            if self._compress:
                raise NotSupportedError(
                    "Reset session is not supported with compression for "
                    "MySQL server version 5.7.2 or earlier"
                ) from None
            self.cmd_change_user(
                self._user,
                self._password,
                self._database,
                self._charset_id,
            )

        if user_variables or session_variables:
            cur = self.cursor()
            if user_variables:
                for key, value in user_variables.items():
                    cur.execute(f"SET @`{key}` = {value}")
            if session_variables:
                for key, value in session_variables.items():
                    cur.execute(f"SET SESSION `{key}` = {value}")
            cur.close()

    def set_converter_class(self, convclass):
        """
        Set the converter class to be used. This should be a class overloading
        methods and members of conversion.MySQLConverter.
        """
        if convclass and issubclass(convclass, MySQLConverterBase):
            charset_name = CharacterSet.get_info(self._charset_id)[0]
            self._converter_class = convclass
            self.converter = convclass(charset_name, self._use_unicode)
            self.converter.str_fallback = self._converter_str_fallback
        else:
            raise TypeError(
                "Converter class should be a subclass of conversion.MySQLConverterBase."
            )

    @abstractmethod
    def get_rows(
        self, count=None, binary=False, columns=None, raw=None, prep_stmt=None
    ):
        """Get all rows returned by the MySQL server"""

    def cmd_init_db(self, database):
        """Change the current database"""
        raise NotImplementedError

    def cmd_query(self, query, raw=False, buffered=False, raw_as_string=False):
        """Send a query to the MySQL server"""
        raise NotImplementedError

    def cmd_query_iter(self, statements):
        """Send one or more statements to the MySQL server"""
        raise NotImplementedError

    def cmd_refresh(self, options):
        """Send the Refresh command to the MySQL server"""
        raise NotImplementedError

    def cmd_quit(self):
        """Close the current connection with the server"""
        raise NotImplementedError

    def cmd_shutdown(self, shutdown_type=None):
        """Shut down the MySQL Server"""
        raise NotImplementedError

    def cmd_statistics(self):
        """Send the statistics command to the MySQL Server"""
        raise NotImplementedError

    @staticmethod
    def cmd_process_info():
        """Get the process list of the MySQL Server

        This method is a placeholder to notify that the PROCESS_INFO command
        is not supported by raising the NotSupportedError. The command
        "SHOW PROCESSLIST" should be send using the cmd_query()-method or
        using the INFORMATION_SCHEMA database.

        Raises NotSupportedError exception
        """
        raise NotSupportedError(
            "Not implemented. Use SHOW PROCESSLIST or INFORMATION_SCHEMA"
        )

    def cmd_process_kill(self, mysql_pid):
        """Kill a MySQL process"""
        raise NotImplementedError

    def cmd_debug(self):
        """Send the DEBUG command"""
        raise NotImplementedError

    def cmd_ping(self):
        """Send the PING command"""
        raise NotImplementedError

    def cmd_change_user(
        self,
        username="",
        password="",
        database="",
        charset=45,
        password1="",
        password2="",
        password3="",
        oci_config_file="",
    ):
        """Change the current logged in user"""
        raise NotImplementedError

    def cmd_stmt_prepare(self, statement):
        """Prepare a MySQL statement"""
        raise NotImplementedError

    def cmd_stmt_execute(self, statement_id, data=(), parameters=(), flags=0):
        """Execute a prepared MySQL statement"""
        raise NotImplementedError

    def cmd_stmt_close(self, statement_id):
        """Deallocate a prepared MySQL statement"""
        raise NotImplementedError

    def cmd_stmt_send_long_data(self, statement_id, param_id, data):
        """Send data for a column"""
        raise NotImplementedError

    def cmd_stmt_reset(self, statement_id):
        """Reset data for prepared statement sent as long data"""
        raise NotImplementedError

    def cmd_reset_connection(self):
        """Resets the session state without re-authenticating"""
        raise NotImplementedError


class MySQLCursorAbstract(ABC):
    """Abstract cursor class

    Abstract class defining cursor class with method and members
    required by the Python Database API Specification v2.0.
    """

    def __init__(self):
        """Initialization"""
        self._description = None
        self._rowcount = -1
        self._last_insert_id = None
        self._warnings = None
        self._warning_count = 0
        self._executed = None
        self._executed_list = []
        self._stored_results = []
        self.arraysize = 1

    def __enter__(self):
        return self

    def __exit__(self, exc_type, exc_value, traceback):
        self.close()

    @abstractmethod
    def callproc(self, procname, args=()):
        """Calls a stored procedure with the given arguments

        The arguments will be set during this session, meaning
        they will be called like  _<procname>__arg<nr> where
        <nr> is an enumeration (+1) of the arguments.

        Coding Example:
          1) Defining the Stored Routine in MySQL:
          CREATE PROCEDURE multiply(IN pFac1 INT, IN pFac2 INT, OUT pProd INT)
          BEGIN
            SET pProd := pFac1 * pFac2;
          END

          2) Executing in Python:
          args = (5,5,0) # 0 is to hold pprod
          cursor.callproc('multiply', args)
          print(cursor.fetchone())

        Does not return a value, but a result set will be
        available when the CALL-statement execute successfully.
        Raises exceptions when something is wrong.
        """

    @abstractmethod
    def close(self):
        """Close the cursor."""

    @abstractmethod
    def execute(self, operation, params=(), multi=False):
        """Executes the given operation

        Executes the given operation substituting any markers with
        the given parameters.

        For example, getting all rows where id is 5:
          cursor.execute("SELECT * FROM t1 WHERE id = %s", (5,))

        The multi argument should be set to True when executing multiple
        statements in one operation. If not set and multiple results are
        found, an InterfaceError will be raised.

        If warnings where generated, and connection.get_warnings is True, then
        self._warnings will be a list containing these warnings.

        Returns an iterator when multi is True, otherwise None.
        """

    @abstractmethod
    def executemany(self, operation, seq_params):
        """Execute the given operation multiple times

        The executemany() method will execute the operation iterating
        over the list of parameters in seq_params.

        Example: Inserting 3 new employees and their phone number

        data = [
            ('Jane','555-001'),
            ('Joe', '555-001'),
            ('John', '555-003')
            ]
        stmt = "INSERT INTO employees (name, phone) VALUES ('%s','%s')"
        cursor.executemany(stmt, data)

        INSERT statements are optimized by batching the data, that is
        using the MySQL multiple rows syntax.

        Results are discarded. If they are needed, consider looping over
        data using the execute() method.
        """

    @abstractmethod
    def fetchone(self):
        """Returns next row of a query result set

        Returns a tuple or None.
        """

    @abstractmethod
    def fetchmany(self, size=1):
        """Returns the next set of rows of a query result, returning a
        list of tuples. When no more rows are available, it returns an
        empty list.

        The number of rows returned can be specified using the size argument,
        which defaults to one
        """

    @abstractmethod
    def fetchall(self):
        """Returns all rows of a query result set

        Returns a list of tuples.
        """

    def nextset(self):
        """Not Implemented."""

    def setinputsizes(self, sizes):
        """Not Implemented."""

    def setoutputsize(self, size, column=None):
        """Not Implemented."""

    def reset(self, free=True):
        """Reset the cursor to default"""

    @property
    @abstractmethod
    def description(self):
        """Returns description of columns in a result

        This property returns a list of tuples describing the columns in
        in a result set. A tuple is described as follows::

                (column_name,
                 type,
                 None,
                 None,
                 None,
                 None,
                 null_ok,
                 column_flags)  # Addition to PEP-249 specs

        Returns a list of tuples.
        """
        return self._description

    @property
    @abstractmethod
    def rowcount(self):
        """Returns the number of rows produced or affected

        This property returns the number of rows produced by queries
        such as a SELECT, or affected rows when executing DML statements
        like INSERT or UPDATE.

        Note that for non-buffered cursors it is impossible to know the
        number of rows produced before having fetched them all. For those,
        the number of rows will be -1 right after execution, and
        incremented when fetching rows.

        Returns an integer.
        """
        return self._rowcount

    @property
    def lastrowid(self):
        """Returns the value generated for an AUTO_INCREMENT column

        Returns the value generated for an AUTO_INCREMENT column by
        the previous INSERT or UPDATE statement or None when there is
        no such value available.

        Returns a long value or None.
        """
        return self._last_insert_id

    @property
    def warnings(self):
        """Return warnings."""
        return self._warnings

    def fetchwarnings(self):
        """Returns Warnings."""
        return self._warnings

    def get_attributes(self):
        """Get the added query attributes so far."""
        if hasattr(self, "_cnx"):
            return self._cnx.query_attrs
        if hasattr(self, "_connection"):
            return self._connection.query_attrs
        return None

    def add_attribute(self, name, value):
        """Add a query attribute and his value."""
        if not isinstance(name, str):
            raise ProgrammingError("Parameter `name` must be a string type")
        if value is not None and not isinstance(value, MYSQL_PY_TYPES):
            raise ProgrammingError(
                f"Object {value} cannot be converted to a MySQL type"
            )
        if hasattr(self, "_cnx"):
            self._cnx.query_attrs_append((name, value))
        elif hasattr(self, "_connection"):
            self._connection.query_attrs_append((name, value))

    def clear_attributes(self):
        """Remove all the query attributes."""
        if hasattr(self, "_cnx"):
            self._cnx.query_attrs_clear()
        elif hasattr(self, "_connection"):
            self._connection.query_attrs_clear()<|MERGE_RESOLUTION|>--- conflicted
+++ resolved
@@ -575,18 +575,11 @@
         if "ssl_disabled" in config:
             self._ssl_disabled = config.pop("ssl_disabled")
 
-<<<<<<< HEAD
-        if self._ssl_disabled and self._auth_plugin == "mysql_clear_password":
-            raise errors.InterfaceError("Clear password authentication is not "
-                                        "supported over insecure channels")
-
         # If an init_command is set, keep it, so we can execute it in _post_connection
         if "init_command" in config:
             self._init_command = config["init_command"]
             del config["init_command"]
 
-=======
->>>>>>> 7c7b1d9f
         # Other configuration
         set_ssl_flag = False
         for key, value in config.items():
