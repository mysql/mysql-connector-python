--- conflicted
+++ resolved
@@ -1,9 +1,5 @@
 # MySQL Connector/Python - MySQL driver written in Python.
 # Copyright (c) 2014, 2015, Oracle and/or its affiliates. All rights reserved.
-<<<<<<< HEAD
-=======
-
->>>>>>> 08604a45
 
 # MySQL Connector/Python is licensed under the terms of the GPLv2
 # <http://www.gnu.org/licenses/old-licenses/gpl-2.0.html>, like most
