--- conflicted
+++ resolved
@@ -474,7 +474,6 @@
         )
 
         # float/double are returned as DECIMAL by MySQL
-<<<<<<< HEAD
         exp = ('abc',
                b'3.14',
                b'-3.14159',
@@ -482,17 +481,6 @@
                datetime.datetime(1977, 6, 14, 21, 33, 14),
                datetime.timedelta(10, 58530, 230000),
                None)
-=======
-        exp = (
-            "abc",
-            decimal.Decimal("3.14"),
-            decimal.Decimal("-3.14159"),
-            datetime.date(2003, 1, 31),
-            datetime.datetime(1977, 6, 14, 21, 33, 14),
-            datetime.timedelta(10, 58530, 230000),
-            None,
-        )
->>>>>>> 6dac476b
         res = self._protocol._parse_binary_values(fields, packet)
         self.assertEqual(exp, res)
 
