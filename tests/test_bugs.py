# -*- coding: utf-8 -*-
# MySQL Connector/Python - MySQL driver written in Python.
# Copyright (c) 2009, 2014, Oracle and/or its affiliates. All rights reserved.

# MySQL Connector/Python is licensed under the terms of the GPLv2
# <http://www.gnu.org/licenses/old-licenses/gpl-2.0.html>, like most
# MySQL Connectors. There are special exceptions to the terms and
# conditions of the GPLv2 as it is applied to this software, see the
# FOSS License Exception
# <http://www.mysql.com/about/legal/licensing/foss-exception.html>.
#
# This program is free software; you can redistribute it and/or modify
# it under the terms of the GNU General Public License as published by
# the Free Software Foundation.
#
# This program is distributed in the hope that it will be useful,
# but WITHOUT ANY WARRANTY; without even the implied warranty of
# MERCHANTABILITY or FITNESS FOR A PARTICULAR PURPOSE.  See the
# GNU General Public License for more details.
#
# You should have received a copy of the GNU General Public License
# along with this program; if not, write to the Free Software
# Foundation, Incur., 51 Franklin St, Fifth Floor, Boston, MA 02110-1301 USA

"""Test module for bugs

Bug test cases specific to a particular Python (major) version are loaded
from py2.bugs or py3.bugs.

This module was originally located in python2/tests and python3/tests. It
should contain bug test cases which work for both Python v2 and v3.

Whenever a bug is bout to a specific Python version, put the test cases
in tests/py2/bugs.py or tests/py3/bugs.py. It might be that these files need
to be created first.
"""

import os
import gc
import tempfile
from datetime import datetime, timedelta
from threading import Thread
import traceback
import time
import unittest

import tests
from . import PY2
from mysql.connector import (connection, cursor, conversion, protocol,
                             errors, constants, pooling)
import mysql.connector


class Bug328998Tests(tests.MySQLConnectorTests):
    """Tests where connection timeout has been set"""

    def test_set_connection_timetout(self):
        """Test MySQLConnection.set_connection_timeout"""
        config = tests.get_mysql_config()
        config['connection_timeout'] = 5
        self.cnx = connection.MySQLConnection(**config)
        self.assertEqual(config['connection_timeout'],
                         self.cnx._socket._connection_timeout)
        if self.cnx:
            self.cnx.disconnect()

    def test_timeout(self):
        """Test the connection timing out"""
        config = tests.get_mysql_config()
        config['connection_timeout'] = 1
        self.cnx = connection.MySQLConnection(**config)

        cur = self.cnx.cursor()
        self.assertRaises(
            errors.OperationalError,
            cur.execute,
            "SELECT SLEEP({0})".format(config['connection_timeout'] + 4)
        )

        if self.cnx:
            self.cnx.disconnect()


class Bug437972Tests(tests.MySQLConnectorTests):
    def test_windows_tcp_connection(self):
        """lp:437972 TCP connection to Windows"""
        if os.name != 'nt':
            pass

        cnx = None
        try:
            cnx = connection.MySQLConnection(**tests.get_mysql_config())
        except errors.InterfaceError:
            self.fail()

        if cnx:
            cnx.close()


class Bug441430Tests(tests.MySQLConnectorTests):
    def test_execute_return(self):
        """lp:441430 cursor.execute*() should return the cursor.rowcount"""

        cnx = connection.MySQLConnection(**tests.get_mysql_config())
        cur = cnx.cursor()
        tbl = "buglp44130"
        cur.execute("DROP TABLE IF EXISTS %s" % tbl)
        cur.execute("CREATE TABLE %s (id INT)" % tbl)
        cur.execute("INSERT INTO %s VALUES (%%s),(%%s)" % tbl, (1, 2,))
        self.assertEqual(2, cur.rowcount)
        stmt = "INSERT INTO %s VALUES (%%s)" % tbl
        res = cur.executemany(stmt, [(3,), (4,), (5,), (6,), (7,), (8,)])
        self.assertEqual(6, cur.rowcount)
        res = cur.execute("UPDATE %s SET id = id + %%s" % tbl, (10,))
        self.assertEqual(8, cur.rowcount)
        cur.close()
        cnx.close()


class Bug454782(tests.MySQLConnectorTests):
    def test_fetch_retun_values(self):
        """lp:454782 fetchone() does not follow pep-0249"""

        cnx = connection.MySQLConnection(**tests.get_mysql_config())
        cur = cnx.cursor()
        self.assertEqual(None, cur.fetchone())
        self.assertEqual([], cur.fetchmany())
        self.assertRaises(errors.InterfaceError, cur.fetchall)
        cur.close()
        cnx.close()


class Bug454790(tests.MySQLConnectorTests):
    def test_pyformat(self):
        """lp:454790 pyformat / other named parameters broken"""

        cnx = connection.MySQLConnection(**tests.get_mysql_config())
        cur = cnx.cursor()

        data = {'name': 'Geert', 'year': 1977}
        cur.execute("SELECT %(name)s,%(year)s", data)
        self.assertEqual(('Geert', 1977), cur.fetchone())

        data = [
            {'name': 'Geert', 'year': 1977},
            {'name': 'Marta', 'year': 1980}
        ]
        cur.executemany("SELECT %(name)s,%(year)s", data)
        self.assertEqual(2, cur.rowcount)
        cur.close()
        cnx.close()


class Bug480360(tests.MySQLConnectorTests):
    def test_fetchall(self):
        """lp:480360: fetchall() should return [] when no result"""

        cnx = connection.MySQLConnection(**tests.get_mysql_config())
        cur = cnx.cursor()

        # Trick to get empty result not needing any table
        cur.execute("SELECT * FROM (SELECT 1) AS t WHERE 0 = 1")
        self.assertEqual([], cur.fetchall())
        cur.close()
        cnx.close()


class Bug380528(tests.MySQLConnectorTests):
    def test_old_password(self):
        """lp:380528: we do not support old passwords."""

        if tests.MYSQL_VERSION >= (5, 6, 6):
            # Test not valid for MySQL 5.6.6 and later.
            return

        config = tests.get_mysql_config()
        cnx = connection.MySQLConnection(**config)
        cur = cnx.cursor()

        if config['unix_socket'] and os.name != 'nt':
            user = "'myconnpy'@'localhost'"
        else:
            user = "'myconnpy'@'%s'" % (config['host'])

        try:
            cur.execute("GRANT SELECT ON %s.* TO %s" %
                        (config['database'], user))
            cur.execute("SET PASSWORD FOR %s = OLD_PASSWORD('fubar')" % (user))
        except:
            self.fail("Failed executing grant.")
        cur.close()
        cnx.close()

        # Test using the newly created user
        test_config = config.copy()
        test_config['user'] = 'myconnpy'
        test_config['password'] = 'fubar'

        self.assertRaises(errors.NotSupportedError,
                          connection.MySQLConnection, **test_config)

        cnx = connection.MySQLConnection(**config)
        cur = cnx.cursor()
        try:
            cur.execute("REVOKE SELECT ON %s.* FROM %s" %
                        (config['database'], user))
            cur.execute("DROP USER %s" % (user))
        except:
            self.fail("Failed cleaning up user %s." % (user))
        cur.close()
        cnx.close()


class Bug499362(tests.MySQLConnectorTests):
    def test_charset(self):
        """lp:499362 Setting character set at connection fails"""
        config = tests.get_mysql_config()
        config['charset'] = 'latin1'
        cnx = connection.MySQLConnection(**config)
        cur = cnx.cursor()

        ver = cnx.get_server_version()
        if ver < (5, 1, 12):
            exp1 = [('character_set_client', 'latin1'),
                    ('character_set_connection', 'latin1'),
                    ('character_set_database', 'utf8'),
                    ('character_set_filesystem', 'binary'),
                    ('character_set_results', 'latin1'),
                    ('character_set_server', 'utf8'),
                    ('character_set_system', 'utf8')]
            exp2 = [('character_set_client', 'latin2'),
                    ('character_set_connection', 'latin2'),
                    ('character_set_database', 'utf8'),
                    ('character_set_filesystem', 'binary'),
                    ('character_set_results', 'latin2'),
                    ('character_set_server', 'utf8'),
                    ('character_set_system', 'utf8')]
            varlst = []
            stmt = r"SHOW SESSION VARIABLES LIKE 'character\_set\_%%'"
        else:
            exp1 = [('CHARACTER_SET_CONNECTION', 'latin1'),
                    ('CHARACTER_SET_CLIENT', 'latin1'),
                    ('CHARACTER_SET_RESULTS', 'latin1')]
            exp2 = [('CHARACTER_SET_CONNECTION', 'latin2'),
                    ('CHARACTER_SET_CLIENT', 'latin2'),
                    ('CHARACTER_SET_RESULTS', 'latin2')]

            varlst = ['character_set_client', 'character_set_connection',
                      'character_set_results']
            stmt = """SELECT * FROM INFORMATION_SCHEMA.SESSION_VARIABLES
                WHERE VARIABLE_NAME IN (%s,%s,%s)"""

        cur.execute(stmt, varlst)
        res1 = cur.fetchall()
        cnx.set_charset_collation('latin2')
        cur.execute(stmt, varlst)
        res2 = cur.fetchall()

        cur.close()
        cnx.close()

        self.assertTrue(tests.cmp_result(exp1, res1))
        self.assertTrue(tests.cmp_result(exp2, res2))


class Bug501290(tests.MySQLConnectorTests):
    """lp:501290 Client flags are set to None when connecting"""

    def setUp(self):
        config = tests.get_mysql_config()
        self.cnx = connection.MySQLConnection(**config)
        self.capabilities = self.cnx._handshake['capabilities']

        self.default_flags = constants.ClientFlag.get_default()
        if self.capabilities & constants.ClientFlag.PLUGIN_AUTH:
            self.default_flags |= constants.ClientFlag.PLUGIN_AUTH

    def tearDown(self):
        self.cnx.close()

    def test_default(self):
        """lp:501290 Check default client flags"""
        self.assertEqual(self.cnx._client_flags, self.default_flags)

    def test_set_unset(self):
        """lp:501290 Set/unset one flag, check if set/unset"""
        orig = self.cnx._client_flags

        exp = self.default_flags | constants.ClientFlag.COMPRESS
        self.cnx.set_client_flags([constants.ClientFlag.COMPRESS])
        self.assertEqual(self.cnx._client_flags, exp)

        self.cnx.set_client_flags([-constants.ClientFlag.COMPRESS])
        self.assertEqual(self.cnx._client_flags, orig)

    def test_isset_client_flag(self):
        """lp:501290 Check if client flag is set"""
        flag = constants.ClientFlag.COMPRESS
        data = self.default_flags | flag

        self.cnx._client_flags = data
        self.assertEqual(True, self.cnx.isset_client_flag(flag))


class Bug507466(tests.MySQLConnectorTests):
    """lp:507466 BIT values are not converted correctly to Python"""

    def setUp(self):
        config = tests.get_mysql_config()
        self.cnx = connection.MySQLConnection(**config)

    def tearDown(self):
        try:
            cur = self.cnx.cursor()
            cur.execute("DROP TABLE IF EXISTS myconnpy_bits")
        except:
            pass
        self.cnx.close()

    def test_bits(self):
        """lp:507466 Store bitwise values in MySQL and retrieve them"""
        cur = self.cnx.cursor()

        cur.execute("DROP TABLE IF EXISTS myconnpy_bits")
        cur.execute("""CREATE TABLE `myconnpy_bits` (
          `id` int NOT NULL AUTO_INCREMENT,
          `c1` bit(8) DEFAULT NULL,
          `c2` bit(16) DEFAULT NULL,
          `c3` bit(24) DEFAULT NULL,
          `c4` bit(32) DEFAULT NULL,
          `c5` bit(40) DEFAULT NULL,
          `c6` bit(48) DEFAULT NULL,
          `c7` bit(56) DEFAULT NULL,
          `c8` bit(64) DEFAULT NULL,
          PRIMARY KEY (id)
        )
        """)

        insert = """insert into myconnpy_bits (c1,c2,c3,c4,c5,c6,c7,c8)
            values (%s,%s,%s,%s,%s,%s,%s,%s)"""
        select = "SELECT c1,c2,c3,c4,c5,c6,c7,c8 FROM myconnpy_bits ORDER BY id"

        data = []
        data.append((0, 0, 0, 0, 0, 0, 0, 0))
        data.append((
            1 << 7, 1 << 15, 1 << 23, 1 << 31,
            1 << 39, 1 << 47, 1 << 55, 1 << 63,
        ))
        cur.executemany(insert, data)
        cur.execute(select)
        rows = cur.fetchall()

        self.assertEqual(rows, data)


class Bug519301(tests.MySQLConnectorTests):
    """lp:519301 Temporary connection failures with 2 exceptions"""

    def test_auth(self):
        """lp:519301 Temporary connection failures with 2 exceptions"""
        config = tests.get_mysql_config()
        config['user'] = 'ham'
        config['password'] = 'spam'
        cnx = None
        for _ in range(1, 100):
            try:
                cnx = connection.MySQLConnection(**config)
            except errors.ProgrammingError:
                pass
            except errors.Error as err:
                self.fail("Failing authenticating: {0}".format(str(err)))
            except:
                raise
            else:
                cnx.close()


class Bug524668(tests.MySQLConnectorTests):
    """lp:524668 Error in server handshake with latest code"""

    def test_handshake(self):
        """lp:524668 Error in server handshake with latest code"""
        handshake = bytearray(
            b'\x47\x00\x00\x00\x0a\x35\x2e\x30\x2e\x33\x30\x2d\x65'
            b'\x6e\x74\x65\x72\x70\x72\x69\x73\x65\x2d\x67\x70\x6c'
            b'\x2d\x6c\x6f'
            b'\x67\x00\x09\x01\x00\x00\x68\x34\x69\x36\x6f\x50\x21\x4f\x00'
            b'\x2c\xa2\x08\x02\x00\x00\x00\x00\x00\x00\x00\x00\x00\x00\x00'
            b'\x00'
            b'\x00\x00\x4c\x6e\x67\x39\x26\x50\x44\x40\x57\x72\x59\x48\x00'
        )

        prtcl = protocol.MySQLProtocol()
        try:
            prtcl.parse_handshake(handshake)
        except:
            self.fail("Failed handling handshake")


class Bug571201(tests.MySQLConnectorTests):
    """lp:571201 Problem with more than one statement at a time"""

    def setUp(self):
        config = tests.get_mysql_config()
        self.cnx = connection.MySQLConnection(**config)
        cur = self.cnx.cursor()

        self.tbl = 'Bug571201'
        cur.execute("DROP TABLE IF EXISTS {0}".format(self.tbl))
        cur.execute(("CREATE TABLE {0} ( "
                     "id INT AUTO_INCREMENT KEY, "
                     "c1 INT)").format(self.tbl))

    def tearDown(self):
        try:
            cur = self.cnx.cursor()
            cur.execute("DROP TABLE IF EXISTS {0}".format(self.tbl))
        except:
            pass
        self.cnx.close()

    def test_multistmts(self):
        """lp:571201 Problem with more than one statement at a time"""
        cur = self.cnx.cursor()
        stmts = [
            "SELECT * FROM %s" % (self.tbl),
            "INSERT INTO %s (c1) VALUES (10),(20)" % (self.tbl),
            "SELECT * FROM %s" % (self.tbl),
        ]
        result_iter = cur.execute(';'.join(stmts), multi=True)

        self.assertEqual(None, next(result_iter).fetchone())
        self.assertEqual(2, next(result_iter).rowcount)
        exp = [(1, 10), (2, 20)]
        self.assertEqual(exp, next(result_iter).fetchall())
        self.assertRaises(StopIteration, next, result_iter)


class Bug551533and586003(tests.MySQLConnectorTests):
    """lp: 551533 as 586003: impossible to retrieve big result sets"""

    def setUp(self):
        config = tests.get_mysql_config()
        config['connection_timeout'] = 20
        self.cnx = connection.MySQLConnection(**config)
        self.cur = self.cnx.cursor()

        self.tbl = 'Bug551533'
        self.cur.execute("DROP TABLE IF EXISTS {table}".format(table=self.tbl))
        self.cur.execute(
            ("CREATE TABLE {table} (id INT AUTO_INCREMENT KEY, "
             "c1 VARCHAR(100) DEFAULT 'abcabcabcabcabcabcabcabcabcabc') "
             "ENGINE=INNODB").format(table=self.tbl)
        )

    def tearDown(self):
        try:
            cur = self.cnx.cursor()
            cur.execute("DROP TABLE IF EXISTS {table}".format(table=self.tbl))
        except:
            pass
        self.cnx.close()

    def test_select(self):
        """lp: 551533 as 586003: impossible to retrieve big result sets"""
        insert = "INSERT INTO {table} (id) VALUES (%s)".format(table=self.tbl)
        exp = 20000
        self.cur.executemany(insert, [(None,)] * exp)
        self.cnx.commit()

        self.cur.execute(
            'SELECT * FROM {table} LIMIT 20000'.format(table=self.tbl))
        try:
            self.cur.fetchall()
        except errors.Error as err:
            self.fail("Failed retrieving big result set: {0}".format(err))
        else:
            self.assertEqual(exp, self.cur.rowcount)


class Bug675425(tests.MySQLConnectorTests):
    """lp: 675425: Problems with apostrophe"""

    def setUp(self):
        config = tests.get_mysql_config()
        self.cnx = connection.MySQLConnection(**config)
        self.cur = self.cnx.cursor()

        self.tbl = 'Bug675425'
        self.cur.execute("DROP TABLE IF EXISTS %s" % (self.tbl))
        self.cur.execute("""CREATE TABLE %s (
            c1 VARCHAR(30),
            c2 VARCHAR(30)
        )""" % (self.tbl))

    def tearDown(self):
        try:
            cur = self.cnx.cursor()
            cur.execute("DROP TABLE IF EXISTS %s" % (self.tbl))
        except:
            pass
        self.cnx.close()

    def test_executemany_escape(self):
        """lp: 675425: Problems with apostrophe"""

        data = [
            ("ham", "spam",),
            ("spam", "ham",),
            ("ham \\' spam", "spam ' ham",)
        ]
        sql = "INSERT INTO %s VALUES (%%s,%%s)" % (self.tbl)
        try:
            self.cur.executemany(sql, data)
        except:
            self.fail("Failed inserting using executemany"
                      " and escaped strings")


class Bug695514(tests.MySQLConnectorTests):
    """lp: 695514: Infinite recursion when setting connection client_flags"""

    def test_client_flags(self):
        """lp: 695514: Infinite recursion when setting connection client_flags
        """
        try:
            config = tests.get_mysql_config()
            config['connection_timeout'] = 2
            config['client_flags'] = constants.ClientFlag.get_default()
            cnx = connection.MySQLConnection(**config)
            cnx.close()
        except:
            self.fail("Failed setting client_flags using integer")


class Bug809033(tests.MySQLConnectorTests):
    """lp: 809033: Lost connection causes infinite loop"""

    def setUp(self):
        config = tests.get_mysql_config()
        self.cnx = connection.MySQLConnection(**config)

        self.table_name = 'Bug809033'
        self.cnx.cmd_query("DROP TABLE IF EXISTS {0}".format(self.table_name))
        table = (
            "CREATE TABLE {table} ("
            " id INT UNSIGNED NOT NULL AUTO_INCREMENT,"
            " c1 VARCHAR(255) DEFAULT '{default}',"
            " PRIMARY KEY (id)"
            ")"
        ).format(table=self.table_name, default='a' * 255)
        self.cnx.cmd_query(table)

        stmt = "INSERT INTO {table} (id) VALUES {values}".format(
            table=self.table_name,
            values=','.join(['(NULL)'] * 1024)
        )
        self.cnx.cmd_query(stmt)

    def tearDown(self):
        try:
            cnx = connection.MySQLConnection(**tests.get_mysql_config())
            cnx.cmd_query(
                "DROP TABLE IF EXISTS {0}".format(self.table_name))
            cnx.close()
        except:
            pass

    def test_lost_connection(self):
        """lp: 809033: Lost connection causes infinite loop"""

        def kill(connection_id):
            """Kill connection using separate connection"""
            killer = connection.MySQLConnection(**tests.get_mysql_config())
            time.sleep(1)
            killer.cmd_query("KILL {0}".format(connection_id))
            killer.close()

        def sleepy_select(cnx):
            """Execute a SELECT statement which takes a while to complete"""
            cur = cnx.cursor()
            # Ugly query ahead!
            stmt = "SELECT x1.*, x2.* from {table} as x1, {table} as x2".format(
                table=self.table_name)
            cur.execute(stmt)
            # Save the error so we can check in the calling thread
            cnx.test_error = None
            try:
                cur.fetchall()
            except errors.InterfaceError as err:
                cnx.test_error = err

        worker = Thread(target=sleepy_select, args=[self.cnx])
        killer = Thread(target=kill, args=[self.cnx.connection_id])
        worker.start()
        killer.start()
        worker.join()
        killer.join()

        self.assertTrue(isinstance(self.cnx.test_error, errors.InterfaceError))


class Bug865859(tests.MySQLConnectorTests):
    """lp: 865859: sock.recv fails to return in some cases (infinite wait)"""

    def test_reassign_connection(self):
        """lp: 865859: sock.recv fails to return in some cases (infinite wait)
        """
        config = tests.get_mysql_config()
        config['connection_timeout'] = 1
        cnx = connection.MySQLConnection(**config)
        cur = cnx.cursor()
        cur.execute("DROP TABLE IF EXISTS t1")
        cur.execute("CREATE TABLE t1 (c1 INT)")
        cur.execute("INSERT INTO t1 (c1) VALUES (1)")

        try:
            cnx = connection.MySQLConnection(**config)
            cur = cnx.cursor()
            cur.execute("DROP TABLE IF EXISTS t1")
        except errors.InterfaceError as err:
            self.fail(
                "Connection was not closed, we got timeout: {0}".format(err))


class BugOra13395083(tests.MySQLConnectorTests):
    def test_time_zone(self):
        """BUG#13395083: Using time zones"""
        config = tests.get_mysql_config()

        utc = tests.UTCTimeZone()
        testzone = tests.TestTimeZone(+2)

        # Store a datetime in UTC into a TIMESTAMP column
        config['time_zone'] = "+00:00"
        now_utc = datetime.utcnow().replace(microsecond=0, tzinfo=utc)

        cnx = connection.MySQLConnection(**config)
        cur = cnx.cursor()
        cur.execute("DROP TABLE IF EXISTS t1")
        cur.execute("CREATE TABLE t1 (c1 TIMESTAMP)")
        cur.execute("INSERT INTO t1 (c1) VALUES (%s)", (now_utc,))
        cnx.commit()

        cur.execute("SELECT c1 FROM t1")
        row = cur.fetchone()
        self.assertEqual(now_utc, row[0].replace(tzinfo=utc))

        cnx.set_time_zone("+02:00")
        cur.execute("SELECT c1 FROM t1")
        row = cur.fetchone()
        self.assertEqual(now_utc.astimezone(testzone),
                         row[0].replace(tzinfo=testzone))

        cnx.close()


class BugOra13392739(tests.MySQLConnectorTests):
    def test_ping(self):
        """BUG#13392739: MySQLConnection.ping()"""
        config = tests.get_mysql_config()
        config['connection_timeout'] = 2
        config['unix_socket'] = None

        cnx = connection.MySQLConnection()
        self.assertRaises(errors.InterfaceError, cnx.ping)

        cnx = connection.MySQLConnection(**config)
        try:
            cnx.ping()
        except Exception as e:
            self.fail("Error raised although connection should be "
                      "available (%s)." % e)

        cnx.disconnect()
        self.assertRaises(errors.InterfaceError, cnx.ping)

        try:
            cnx.ping(reconnect=True)
        except Exception as e:
            self.fail("Error raised although ping should reconnect. (%s)" % e)

        # Temper with the host to which we reconnect to simulate the
        # MySQL not being available.
        cnx.disconnect()
        cnx._host = 'some-unknown-host-somwhere-on.mars'
        self.assertRaises(errors.InterfaceError, cnx.ping, reconnect=True)

    def test_reconnect(self):
        """BUG#13392739: MySQLConnection.reconnect()"""
        config = tests.get_mysql_config()
        config['connection_timeout'] = 1
        config['unix_socket'] = None

        cnx = connection.MySQLConnection(**config)
        cnx.disconnect()
        self.assertRaises(errors.InterfaceError, cnx.ping)
        try:
            cnx.reconnect()
        except:
            self.fail("Errors raised although connection should have been "
                      "reconnected.")

        cnx.disconnect()
        # Temper with the host to which we reconnect to simulate the
        # MySQL not being available.
        cnx._host = 'some-unknown-host-somwhere-on.mars'
        self.assertRaises(errors.InterfaceError, cnx.reconnect)
        try:
            cnx.reconnect(attempts=3)
        except errors.InterfaceError as e:
            self.assertTrue('3 attempt(s)' in str(e))


class BugOra13435186(tests.MySQLConnectorTests):
    def setUp(self):
        self.sample_size = 100
        self.tolerate = 5
        self._reset_samples()
        self.samples = [0, ] * self.sample_size
        gc.collect()

    def _reset_samples(self):
        self.samples = [0, ] * self.sample_size

    def _assert_flat_line(self, samples):
        counters = {}
        for value in samples:
            try:
                counters[value] = counters[value] + 1
            except KeyError:
                counters[value] = 1

        if len(counters) > self.tolerate:
            self.fail("Counters of collected object higher than tolerated.")

    def test_converter(self):
        for i in range(0, self.sample_size):
            conversion.MySQLConverter()
            self.samples[i] = len(gc.get_objects())

        self._assert_flat_line(self.samples)

    def test_connection(self):
        config = tests.get_mysql_config()

        # Create a connection and close using close()-method
        for i in range(0, self.sample_size):
            cnx = connection.MySQLConnection(**config)
            cnx.close()
            self.samples[i] = len(gc.get_objects())

        self._assert_flat_line(self.samples)

        self._reset_samples()
        # Create a connection and rely on destructor to close
        for i in range(0, self.sample_size):
            cnx = connection.MySQLConnection(**config)
            self.samples[i] = len(gc.get_objects())

        self._assert_flat_line(self.samples)

    def test_cursor(self):
        config = tests.get_mysql_config()
        cnx = connection.MySQLConnection(**config)

        # Create a cursor and close using close()-method
        for i in range(0, self.sample_size):
            cursor = cnx.cursor()
            cursor.close()
            self.samples[i] = len(gc.get_objects())

        self._assert_flat_line(self.samples)

        self._reset_samples()
        # Create a cursor and rely on destructor to close
        for i in range(0, self.sample_size):
            cursor = cnx.cursor()
            self.samples[i] = len(gc.get_objects())

        self._assert_flat_line(self.samples)


class BugOra14184643(tests.MySQLConnectorTests):
    """BUG#14184643: cmd_query() disregards waiting results"""

    def setUp(self):
        config = tests.get_mysql_config()
        config['connection_timeout'] = 5
        self.cnx = connection.MySQLConnection(**config)

    def test_cmd_query(self):
        """BUG#14184643: cmd_query()"""

        self.cnx.cmd_query('SELECT 1')
        self.assertRaises(errors.InternalError, self.cnx.cmd_query,
                          'SELECT 2')

    def test_get_rows(self):
        """BUG#14184643: get_row() and get_rows()"""
        self.cnx.cmd_query('SELECT 1')
        self.cnx.get_rows()
        self.assertRaises(errors.InternalError, self.cnx.get_rows)

        self.cnx.cmd_query('SELECT 1')
        self.cnx.get_row()
        self.assertEqual(None, self.cnx.get_row()[0])
        self.assertRaises(errors.InternalError, self.cnx.get_row)

    def test_cmd_statistics(self):
        """BUG#14184643: other command after cmd_query()"""
        self.cnx.cmd_query('SELECT 1')
        self.assertRaises(errors.InternalError, self.cnx.cmd_statistics)
        self.cnx.get_rows()


class BugOra14208326(tests.MySQLConnectorTests):
    """BUG#14208326: cmd_query() does not handle multiple statements"""

    def setUp(self):
        config = tests.get_mysql_config()
        self.cnx = connection.MySQLConnection(**config)
        self.cursor = self.cnx.cursor()

        self.table = "BugOra14208326"
        self.cnx.cmd_query("DROP TABLE IF EXISTS %s" % self.table)
        self.cnx.cmd_query("CREATE TABLE %s (id INT)" % self.table)

    def test_cmd_query(self):
        """BUG#14208326: cmd_query() should not allow multiple results"""
        self.assertRaises(errors.InterfaceError,
                          self.cnx.cmd_query, 'SELECT 1; SELECT 2')

    def test_cmd_query_iter(self):
        stmt = 'SELECT 1; INSERT INTO %s VALUES (1),(2); SELECT 3'
        results = []
        for result in self.cnx.cmd_query_iter(stmt % self.table):
            results.append(result)
            if 'columns' in result:
                results.append(self.cnx.get_rows())


class BugOra14201459(tests.MySQLConnectorTests):
    """BUG#14201459: Server error 1426 should raise ProgrammingError"""

    def setUp(self):
        config = tests.get_mysql_config()
        self.cnx = connection.MySQLConnection(**config)
        self.cursor = self.cnx.cursor()

        self.tbl = 'Bug14201459'
        self.cursor.execute("DROP TABLE IF EXISTS %s" % (self.tbl))

    def test_error1426(self):
        create = "CREATE TABLE %s (c1 TIME(7))" % self.tbl
        try:
            self.cursor.execute(create)
        except errors.ProgrammingError as exception:
            if tests.MYSQL_VERSION < (5, 6, 4) and exception.errno != 1064:
                self.fail("ProgrammingError is not Error 1064")
            elif tests.MYSQL_VERSION >= (5, 6, 4) and exception.errno != 1426:
                self.fail("ProgrammingError is not Error 1426")
        else:
            self.fail("ProgrammingError not raised")


class BugOra14231160(tests.MySQLConnectorTests):
    """BUG#14231160: lastrowid, description and rowcount read-only"""

    def test_readonly_properties(self):
        cur = cursor.MySQLCursor()
        for attr in ('description', 'rowcount', 'lastrowid'):
            try:
                setattr(cur, attr, 'spam')
            except AttributeError:
                # It's readonly, that's OK
                pass
            else:
                self.fail('Need read-only property: {0}'.format(attr))


class BugOra14259954(tests.MySQLConnectorTests):
    """BUG#14259954: ON DUPLICATE KEY UPDATE VALUE FAILS REGEX"""

    def setUp(self):
        config = tests.get_mysql_config()
        self.cnx = connection.MySQLConnection(**config)
        self.cursor = self.cnx.cursor()

        self.tbl = 'Bug14259954'
        self.cursor.execute("DROP TABLE IF EXISTS %s" % (self.tbl))
        create = ("CREATE TABLE %s ( "
                  "`id` int(11) NOT NULL AUTO_INCREMENT, "
                  "`c1` int(11) NOT NULL DEFAULT '0', "
                  "PRIMARY KEY (`id`,`c1`))" % (self.tbl))
        self.cursor.execute(create)

    def test_executemany(self):
        query = ("INSERT INTO %s (id,c1) VALUES (%%s,%%s) "
                 "ON DUPLICATE KEY UPDATE c1=VALUES(c1)") % self.tbl
        try:
            self.cursor.executemany(query, [(1, 1), (2, 2)])
        except errors.ProgrammingError as err:
            self.fail("Regular expression fails with executemany(): %s" %
                      err)


class BugOra14548043(tests.MySQLConnectorTests):
    """BUG#14548043: ERROR MESSAGE SHOULD BE IMPROVED TO DIAGNOSE THE PROBLEM
    """

    def test_unix_socket(self):
        config = tests.get_mysql_config()
        config['unix_socket'] = os.path.join(
            tempfile.gettempdir(), 'a' * 100 + 'myconnpy_bug14548043.test')

        exp = ("2002: Can't connect to local MySQL "
               "server through socket '%s' "
               "(AF_UNIX path too long)" % config['unix_socket'][0:100])

        try:
            cnx = connection.MySQLConnection(**config)
        except errors.InterfaceError as err:
            self.assertEqual(exp, str(err))


class BugOra14754894(tests.MySQLConnectorTests):
    """
    """

    def setUp(self):
        config = tests.get_mysql_config()
        self.cnx = connection.MySQLConnection(**config)
        self.cursor = self.cnx.cursor()

        self.tbl = 'BugOra14754894'
        self.cursor.execute("DROP TABLE IF EXISTS %s" % (self.tbl))
        self.cursor.execute("CREATE TABLE %s (c1 INT)" % (self.tbl))

    def test_executemany(self):
        insert = "INSERT INTO %s (c1) VALUES (%%(c1)s)" % (self.tbl)
        data = [{'c1': 1}]
        self.cursor.executemany(insert, [{'c1': 1}])

        try:
            self.cursor.executemany(insert, [{'c1': 1}])
        except ValueError as err:
            self.fail(err)

        self.cursor.execute("SELECT c1 FROM %s" % self.tbl)
        self.assertEqual(data[0]['c1'], self.cursor.fetchone()[0])


class BugOra13808727(tests.MySQLConnectorTests):
    """BUG#13808727: ERROR UNCLEAR WHEN TCP PORT IS NOT AN INTEGER
    """

    def test_portnumber(self):
        config = tests.get_mysql_config()
        try:
            config['port'] = str(config['port'])
            connection.MySQLConnection(**config)
        except:
            self.fail("Port number as string is not accepted.")

        self.assertRaises(errors.InterfaceError,
                          connection.MySQLConnection, port="spam")


@unittest.skipIf(not tests.IPV6_AVAILABLE, "IPv6 testing disabled")
class BugOra15876886(tests.MySQLConnectorTests):
    """BUG#15876886: CONNECTOR/PYTHON CAN NOT CONNECT TO MYSQL THROUGH IPV6
    """

    def test_ipv6(self):
        config = tests.get_mysql_config()
        config['host'] = '::1'
        config['unix_socket'] = None
        try:
            cnx = connection.MySQLConnection(**config)
        except errors.InterfaceError as err:
            self.fail("Can not connect using IPv6: {0}".format(str(err)))
        else:
            cnx.close()


class BugOra15915243(tests.MySQLConnectorTests):
    """BUG#15915243: PING COMMAND ALWAYS RECONNECTS TO THE DATABASE
    """

    def test_ping(self):
        config = tests.get_mysql_config()

        cnx = connection.MySQLConnection(**config)
        cid = cnx.connection_id
        cnx.ping()
        # Do not reconnect
        self.assertEqual(cid, cnx.connection_id)
        cnx.close()
        # Do not reconnect
        self.assertRaises(errors.InterfaceError, cnx.ping)
        # Do reconnect
        cnx.ping(reconnect=True)
        self.assertNotEqual(cid, cnx.connection_id)
        cnx.close()


class BugOra15916486(tests.MySQLConnectorTests):
    """BUG#15916486: RESULTS AFTER STORED PROCEDURE WITH ARGUMENTS ARE NOT KEPT
    """

    def setUp(self):
        config = tests.get_mysql_config()
        self.cnx = connection.MySQLConnection(**config)
        self.cur = self.cnx.cursor()

        self.cur.execute("DROP PROCEDURE IF EXISTS sp1")
        self.cur.execute("DROP PROCEDURE IF EXISTS sp2")
        sp1 = ("CREATE PROCEDURE sp1(IN pIn INT, OUT pOut INT)"
               " BEGIN SELECT 1; SET pOut := pIn; SELECT 2; END")
        sp2 = ("CREATE PROCEDURE sp2 ()"
               " BEGIN SELECT 1; SELECT 2; END")

        self.cur.execute(sp1)
        self.cur.execute(sp2)

    def tearDown(self):
        try:
            self.cur.execute("DROP PROCEDURE IF EXISTS sp1")
            self.cur.execute("DROP PROCEDURE IF EXISTS sp2")
        except:
            pass  # Clean up fail is acceptable for this test

        self.cnx.close()

    def test_callproc_with_args(self):
        exp = (5, 5)
        self.assertEqual(exp, self.cur.callproc('sp1', (5, 0)))

        exp = [[(1,)], [(2,)]]
        results = []
        for result in self.cur.stored_results():
            results.append(result.fetchall())
        self.assertEqual(exp, results)

    def test_callproc_without_args(self):
        exp = ()
        self.assertEqual(exp, self.cur.callproc('sp2'))

        exp = [[(1,)], [(2,)]]
        results = []
        for result in self.cur.stored_results():
            results.append(result.fetchall())
        self.assertEqual(exp, results)


class BugOra15836979(tests.MySQLConnectorTests):
    """BUG#15836979: UNCLEAR ERROR MESSAGE CONNECTING USING UNALLOWED IP ADDRESS
    """

    def setUp(self):
        if os.name == 'nt':
            return
        config = tests.get_mysql_config()
        cnx = connection.MySQLConnection(**config)
        cnx.cmd_query("DROP USER 'root'@'127.0.0.1'")
        try:
            cnx.cmd_query("DROP USER 'root'@'::1'")
        except errors.DatabaseError:
            # Some MySQL servers have no IPv6 entry
            pass
        cnx.close()

    def tearDown(self):
        if os.name == 'nt':
            return
        config = tests.get_mysql_config()
        cnx = connection.MySQLConnection(**config)
        cnx.cmd_query(
            "GRANT ALL PRIVILEGES ON *.* TO 'root'@'127.0.0.1' "
            "WITH GRANT OPTION")
        cnx.cmd_query(
            "GRANT ALL PRIVILEGES ON *.* TO 'root'@'::1' "
            "WITH GRANT OPTION")
        cnx.close()

    def test_handshake(self):
        if os.name == 'nt':
            tests.MESSAGES['WARNINGS'].append(
                "Can't test error handling when doing handshake "
                "on Windows (lacking named pipe support)")
            return
        config = tests.get_mysql_config()
        config['host'] = '127.0.0.1'
        config['unix_socket'] = None
        self.assertRaises(errors.DatabaseError,
                          connection.MySQLConnection, **config)


class BugOra16217743(tests.MySQLConnectorTests):
    """BUG#16217743: CALLPROC FUNCTION WITH STRING PARAMETERS
    """

    def setUp(self):
        config = tests.get_mysql_config()
        self.cnx = connection.MySQLConnection(**config)

        self.cnx.cmd_query("DROP TABLE IF EXISTS bug16217743")
        self.cnx.cmd_query("DROP PROCEDURE IF EXISTS sp_bug16217743")
        self.cnx.cmd_query("CREATE TABLE bug16217743 (c1 VARCHAR(20), c2 INT)")
        self.cnx.cmd_query(
            "CREATE PROCEDURE sp_bug16217743 (p1 VARCHAR(20), p2 INT) "
            "BEGIN INSERT INTO bug16217743 (c1, c2) "
            "VALUES (p1, p2); END;")

    def tearDown(self):
        self.cnx.cmd_query("DROP TABLE IF EXISTS bug16217743")
        self.cnx.cmd_query("DROP PROCEDURE IF EXISTS sp_bug16217743")

    def test_procedure(self):
        exp = ('ham', 42)
        cur = self.cnx.cursor()
        cur.callproc('sp_bug16217743', ('ham', 42))
        cur.execute("SELECT c1, c2 FROM bug16217743")
        self.assertEqual(exp, cur.fetchone())


class BugOra16217667(tests.MySQLConnectorTests):
    """BUG#16217667: PYTHON CONNECTOR 3.2 SSL CONNECTION FAILS
    """

    def setUp(self):
        config = tests.get_mysql_config()
        self.admin_cnx = connection.MySQLConnection(**config)

        self.admin_cnx.cmd_query(
            "GRANT ALL ON {db}.* TO 'ssluser'@'{host}' REQUIRE X509".format(
                db=config['database'], host=tests.get_mysql_config()['host']))

    def tearDown(self):
        self.admin_cnx.cmd_query("DROP USER 'ssluser'@'{0}'".format(
            tests.get_mysql_config()['host']))

    def test_sslauth(self):
        if not tests.SSL_AVAILABLE:
            tests.MESSAGES['WARNINGS'].append(
                "BugOra16217667 test failed. Python lacks SSL support.")
            return

        config = tests.get_mysql_config()
        config['user'] = 'ssluser'
        config['password'] = ''
        config['unix_socket'] = None
        config['ssl_verify_cert'] = True
        config.update({
            'ssl_ca': os.path.abspath(
                os.path.join(tests.SSL_DIR, 'tests_CA_cert.pem')),
            'ssl_cert': os.path.abspath(
                os.path.join(tests.SSL_DIR, 'tests_client_cert.pem')),
            'ssl_key': os.path.abspath(
                os.path.join(tests.SSL_DIR, 'tests_client_key.pem')),
        })

        try:
            cnx = connection.MySQLConnection(**config)
        except errors.ProgrammingError:
            self.fail("Failed authentication with SSL")

        cnx.cmd_query("SHOW STATUS LIKE 'Ssl_cipher'")
        self.assertTrue(cnx.get_rows()[0][0] != '')


class BugOra16316049(tests.MySQLConnectorTests):
    """ SSL ERROR: [SSL: TLSV1_ALERT_UNKNOWN_CA] AFTER FIX 6217667"""

    def setUp(self):
        config = tests.get_mysql_config()
        self.admin_cnx = connection.MySQLConnection(**config)

        self.admin_cnx.cmd_query(
            "GRANT ALL ON {db}.* TO 'ssluser'@'{host}' REQUIRE SSL".format(
                db=config['database'], host=tests.get_mysql_config()['host']))

    def tearDown(self):
        self.admin_cnx.cmd_query("DROP USER 'ssluser'@'{host}'".format(
            host=tests.get_mysql_config()['host']))

    def test_ssl(self):
        if not tests.SSL_AVAILABLE:
            tests.MESSAGES['WARNINGS'].append(
                "BugOra16217667 test failed. Python lacks SSL support.")
            return

        ssl_ca = os.path.abspath(
            os.path.join(tests.SSL_DIR, 'tests_CA_cert.pem'))
        ssl_cert = os.path.abspath(
            os.path.join(tests.SSL_DIR, 'tests_client_cert.pem'))
        ssl_key = os.path.abspath(
            os.path.join(tests.SSL_DIR, 'tests_client_key.pem'))

        config = tests.get_mysql_config()
        config['user'] = 'ssluser'
        config['password'] = ''
        config['unix_socket'] = None
        config.update({
            'ssl_ca': None,
            'ssl_cert': None,
            'ssl_key': None,
        })

        # Use wrong value for ssl_ca
        config['ssl_ca'] = os.path.abspath(
            os.path.join(tests.SSL_DIR, 'tests_casdfasdfdsaa_cert.pem'))
        config['ssl_cert'] = ssl_cert
        config['ssl_key'] = ssl_key
        config['ssl_verify_cert'] = True
        self.assertRaises(errors.InterfaceError,
                          connection.MySQLConnection, **config)

        # Use correct value
        config['ssl_ca'] = ssl_ca
        try:
            cnx = connection.MySQLConnection(**config)
        except errors.ProgrammingError:
            self.fail("Failed authentication with SSL")

        cnx.cmd_query("SHOW STATUS LIKE 'Ssl_cipher'")
        self.assertTrue(cnx.get_rows()[0][0] != '')


class BugOra16662920(tests.MySQLConnectorTests):
    """BUG#16662920: FETCHALL() IGNORES NEXT_ROW FOR BUFFERED CURSORS
    """

    def setUp(self):
        config = tests.get_mysql_config()
        self.cnx = connection.MySQLConnection(**config)
        cur = self.cnx.cursor()

        cur.execute("DROP TABLE IF EXISTS t1")
        cur.execute(
            "CREATE TABLE t1 (id INT AUTO_INCREMENT, c1 VARCHAR(20), "
            "PRIMARY KEY (id)) ENGINE=InnoDB"
        )

        data = [('a',), ('c',), ('e',), ('d',), ('g',), ('f',)]
        cur.executemany("INSERT INTO t1 (c1) VALUES (%s)", data)
        cur.close()
        self.cnx.commit()

    def tearDown(self):
        try:
            cur = self.cnx.cursor()
            cur.execute("DROP TABLE IF EXISTS t1")
            self.cnx.close()
        except errors.Error:
            pass

    def test_buffered(self):
        cur = self.cnx.cursor(buffered=True)
        cur.execute("SELECT * FROM t1 ORDER BY c1")
        self.assertEqual((1, 'a'), cur.fetchone())
        exp = [(2, 'c'), (4, 'd'), (3, 'e')]
        self.assertEqual(exp, cur.fetchmany(3))
        exp = [(6, 'f'), (5, 'g')]
        self.assertEqual(exp, cur.fetchall())
        cur.close()

    def test_buffered_raw(self):
        cur = self.cnx.cursor(buffered=True, raw=True)
        cur.execute("SELECT * FROM t1 ORDER BY c1")
        exp_one = (b'1', b'a')
        exp_many = [(b'2', b'c'), (b'4', b'd'), (b'3', b'e')]
        exp_all = [(b'6', b'f'), (b'5', b'g')]

        self.assertEqual(exp_one, cur.fetchone())
        self.assertEqual(exp_many, cur.fetchmany(3))
        self.assertEqual(exp_all, cur.fetchall())
        cur.close()


class BugOra17041412(tests.MySQLConnectorTests):
    """BUG#17041412: FETCHALL() DOES NOT RETURN SELF._NEXTROW IF AVAILABLE
    """

    def setUp(self):
        config = tests.get_mysql_config()
        self.cnx = connection.MySQLConnection(**config)
        cur = self.cnx.cursor()
        self.table_name = 'BugOra17041240'
        self.data = [(1,), (2,), (3,)]
        self.data_raw = [(b'1',), (b'2',), (b'3',)]
        cur.execute("DROP TABLE IF EXISTS %s" % self.table_name)
        cur.execute("CREATE TABLE %s (c1 INT)" % self.table_name)
        cur.executemany(
            "INSERT INTO %s (c1) VALUES (%%s)" % self.table_name,
            self.data)
        self.cnx.commit()

    def tearDown(self):
        cur = self.cnx.cursor()
        cur.execute("DROP TABLE IF EXISTS %s" % self.table_name)

    def test_one_all(self):
        cur = self.cnx.cursor()
        cur.execute("SELECT * FROM %s ORDER BY c1" % self.table_name)
        self.assertEqual(self.data[0], cur.fetchone())
        self.assertEqual(1, cur.rowcount)
        self.assertEqual(self.data[1:], cur.fetchall())
        self.assertEqual(3, cur.rowcount)

    def test_many_all(self):
        cur = self.cnx.cursor()
        cur.execute("SELECT * FROM %s ORDER BY c1" % self.table_name)
        self.assertEqual(self.data[0:2], cur.fetchmany(2))
        self.assertEqual(2, cur.rowcount)
        self.assertEqual(self.data[2:], cur.fetchall())
        self.assertEqual(3, cur.rowcount)

    def test_many(self):
        cur = self.cnx.cursor()
        cur.execute("SELECT * FROM %s ORDER BY c1" % self.table_name)
        self.assertEqual(self.data, cur.fetchall())
        self.assertEqual(3, cur.rowcount)

        cur.execute("SELECT * FROM %s WHERE c1 > %%s" % self.table_name,
                    (self.data[-1][0] + 100,))
        self.assertEqual([], cur.fetchall())

    def test_raw_one_all(self):
        cur = self.cnx.cursor(raw=True)
        cur.execute("SELECT * FROM %s ORDER BY c1" % self.table_name)
        self.assertEqual(self.data_raw[0], cur.fetchone())
        self.assertEqual(1, cur.rowcount)
        self.assertEqual(self.data_raw[1:], cur.fetchall())
        self.assertEqual(3, cur.rowcount)

    def test_raw_many_all(self):
        cur = self.cnx.cursor(raw=True)
        cur.execute("SELECT * FROM %s ORDER BY c1" % self.table_name)
        self.assertEqual(self.data_raw[0:2], cur.fetchmany(2))
        self.assertEqual(2, cur.rowcount)
        self.assertEqual(self.data_raw[2:], cur.fetchall())
        self.assertEqual(3, cur.rowcount)

    def test_raw_many(self):
        cur = self.cnx.cursor(raw=True)
        cur.execute("SELECT * FROM %s ORDER BY c1" % self.table_name)
        self.assertEqual(self.data_raw, cur.fetchall())
        self.assertEqual(3, cur.rowcount)

        cur.execute("SELECT * FROM %s WHERE c1 > 1000" % self.table_name)
        self.assertEqual([], cur.fetchall())


class BugOra16819486(tests.MySQLConnectorTests):
    """BUG#16819486: ERROR 1210 TO BE HANDLED
    """

    def setUp(self):
        config = tests.get_mysql_config()
        self.cnx = connection.MySQLConnection(**config)
        self.cur = self.cnx.cursor()
        self.pcur = self.cnx.cursor(cursor_class=cursor.MySQLCursorPrepared)
        self.cur.execute("DROP TABLE IF EXISTS BugOra16819486")
        self.cur.execute("CREATE TABLE BugOra16819486 (c1 INT, c2 INT)")
        self.cur.executemany("INSERT INTO BugOra16819486 VALUES (%s, %s)",
                             [(1, 10), (2, 20), (3, 30)])
        self.cnx.commit()

    def tearDown(self):
        self.cur.execute("DROP TABLE IF EXISTS BugOra16819486")
        self.cur.close()
        self.pcur.close()

    def test_error1210(self):
        prep_stmt = "SELECT * FROM BugOra16819486 WHERE c1 = %s AND c2 = %s"
        self.assertRaises(mysql.connector.ProgrammingError,
                          self.pcur.execute, prep_stmt, (1,))

        prep_stmt = "SELECT * FROM BugOra16819486 WHERE c1 = %s AND c2 = %s"
        exp = [(1, 10)]
        self.pcur.execute(prep_stmt, (1, 10))
        self.assertEqual(exp, self.pcur.fetchall())


class BugOra16656621(tests.MySQLConnectorTests):
    """BUG#16656621: IMPOSSIBLE TO ROLLBACK WITH UNREAD RESULTS
    """

    def setUp(self):
        config = tests.get_mysql_config()
        self.cnx = connection.MySQLConnection(**config)
        self.cur = self.cnx.cursor()

        self.cur.execute("DROP TABLE IF EXISTS BugOra16656621")
        self.cur.execute(
            "CREATE TABLE BugOra16656621 "
            "(id INT AUTO_INCREMENT, c1 VARCHAR(20), "
            "PRIMARY KEY (id)) ENGINE=InnoDB")

    def tearDown(self):
        self.cur.execute("DROP TABLE IF EXISTS BugOra16656621")

    def test_rollback(self):
        self.cur.execute(
            "INSERT INTO BugOra16656621 (c1) VALUES ('a'),('b'),('c')")
        self.cnx.commit()

        self.cur.execute("SELECT * FROM BugOra16656621")
        try:
            self.cnx.rollback()
        except mysql.connector.InternalError:
            self.fail("Rollback not possible with unread results")


class BugOra16660356(tests.MySQLConnectorTests):
    """BUG#16660356: USING EXECUTEMANY WITH EMPTY DATA SHOULD DO NOTHING
    """

    def setUp(self):
        config = tests.get_mysql_config()
        self.cnx = connection.MySQLConnection(**config)
        self.cur = self.cnx.cursor()

        self.cur.execute("DROP TABLE IF EXISTS bug16660356")
        self.cur.execute(
            "CREATE TABLE bug16660356 (id INT AUTO_INCREMENT, c1 VARCHAR(20), "
            "PRIMARY KEY (id)) ENGINE=InnoDB"
        )

    def tearDown(self):
        self.cur.execute("DROP TABLE IF EXISTS bug16660356")

    def test_executemany(self):
        try:
            self.cur.executemany(
                "INSERT INTO bug16660356 (c1) VALUES (%s)", []
            )
        except mysql.connector.ProgrammingError:
            self.fail("executemany raise ProgrammingError with empty data")


class BugOra17041240(tests.MySQLConnectorTests):
    """BUG#17041240: UNCLEAR ERROR CLOSING CURSOR WITH UNREAD RESULTS
    """

    def setUp(self):
        config = tests.get_mysql_config()
        self.cnx = connection.MySQLConnection(**config)
        cur = self.cnx.cursor()
        self.table_name = 'BugOra17041240'
        self.data = [(1,), (2,), (3,)]
        cur.execute("DROP TABLE IF EXISTS {table}".format(
            table=self.table_name))
        cur.execute("CREATE TABLE {table} (c1 INT)".format(
            table=self.table_name))
        cur.executemany(
            "INSERT INTO {table} (c1) VALUES (%s)".format(
                table=self.table_name),
            self.data)
        self.cnx.commit()

    def tearDown(self):
        cur = self.cnx.cursor()
        cur.execute("DROP TABLE IF EXISTS {table}".format(
            table=self.table_name))
        self.cnx.close()

    def test_cursor_close(self):
        cur = self.cnx.cursor()
        cur.execute("SELECT * FROM {table} ORDER BY c1".format(
            table=self.table_name))
        self.assertEqual(self.data[0], cur.fetchone())
        self.assertEqual(self.data[1], cur.fetchone())
        self.assertRaises(mysql.connector.InternalError, cur.close)
        self.assertEqual(self.data[2], cur.fetchone())

    def test_cursor_new(self):
        cur = self.cnx.cursor()
        cur.execute("SELECT * FROM {table} ORDER BY c1".format(
            table=self.table_name))
        self.assertEqual(self.data[0], cur.fetchone())
        self.assertEqual(self.data[1], cur.fetchone())
        self.assertRaises(mysql.connector.InternalError, self.cnx.cursor)
        self.assertEqual(self.data[2], cur.fetchone())


class BugOra17065366(tests.MySQLConnectorTests):
    """BUG#17065366: EXECUTEMANY FAILS USING MYSQL FUNCTION FOR INSERTS
    """

    def setUp(self):
        config = tests.get_mysql_config()
        self.cnx = connection.MySQLConnection(**config)
        cur = self.cnx.cursor()
        self.table_name = 'BugOra17065366'
        cur.execute(
            "DROP TABLE IF EXISTS {table}".format(table=self.table_name))
        cur.execute(
            "CREATE TABLE {table} ( "
            "id INT UNSIGNED NOT NULL AUTO_INCREMENT KEY, "
            "c1 INT, c2 DATETIME) ENGINE=INNODB".format(table=self.table_name))

    def tearDown(self):
        cur = self.cnx.cursor()
        cur.execute("DROP TABLE IF EXISTS {table}".format(
            table=self.table_name))

    def test_executemany(self):
        cur = self.cnx.cursor()

        adate = datetime(2012, 9, 30)
        stmt = (
            "INSERT INTO {table} (id, c1, c2) "
            "VALUES (%s, %s, DATE('{date} 13:07:00'))"
            "/* Using DATE() */ ON DUPLICATE KEY UPDATE c1 = id"
        ).format(table=self.table_name, date=adate.strftime('%Y-%m-%d'))

        exp = [
            (1, 0, datetime(2012, 9, 30, 0, 0)),
            (2, 0, datetime(2012, 9, 30, 0, 0))
        ]
        cur.executemany(stmt, [(None, 0), (None, 0)])
        self.cnx.commit()
        cur.execute("SELECT * FROM {table}".format(table=self.table_name))
        rows = cur.fetchall()
        self.assertEqual(exp, rows)

        exp = [
            (1, 1, datetime(2012, 9, 30, 0, 0)),
            (2, 2, datetime(2012, 9, 30, 0, 0))
        ]
        cur.executemany(stmt, [(1, 1), (2, 2)])
        self.cnx.commit()
        cur.execute("SELECT * FROM {table}".format(table=self.table_name))
        rows = cur.fetchall()
        self.assertEqual(exp, rows)


class BugOra16933795(tests.MySQLConnectorTests):
    """BUG#16933795: ERROR.MSG ATTRIBUTE DOES NOT CONTAIN CORRECT VALUE
    """

    def test_error(self):
        exp = "Some error message"
        error = mysql.connector.Error(msg=exp, errno=-1024)
        self.assertEqual(exp, error.msg)

        exp = "Unknown MySQL error"
        error = mysql.connector.Error(errno=2000)
        self.assertEqual(exp, error.msg)
        self.assertEqual("2000: " + exp, str(error))


class BugOra17022399(tests.MySQLConnectorTests):
    """BUG#17022399: EXECUTING AFTER CONNECTION CLOSED GIVES UNCLEAR ERROR
    """

    def setUp(self):
        self.config = tests.get_mysql_config()

    def test_execute(self):
        cnx = connection.MySQLConnection(**self.config)
        cur = cnx.cursor()
        cnx.close()
        try:
            cur.execute("SELECT 1")
        except mysql.connector.OperationalError as err:
            self.assertEqual(2055, err.errno)
            # 10038 is a Windows socket error
            self.assertTrue('9 ' in str(err) or '10038' in str(err))

    def test_execute_compressed(self):
        config = self.config.copy()
        config['client_flags'] = [constants.ClientFlag.COMPRESS]
        cnx = connection.MySQLConnection(**config)
        cur = cnx.cursor()
        cnx.close()
        try:
            cur.execute("SELECT 1")
        except mysql.connector.OperationalError as err:
            self.assertEqual(2055, err.errno)
            # 10038 is a Windows socket error
            self.assertTrue('9 ' in str(err) or '10038' in str(err))


class BugOra16369511(tests.MySQLConnectorTests):
    """BUG#16369511: LOAD DATA LOCAL INFILE IS MISSING
    """

    def setUp(self):
        config = tests.get_mysql_config()
        config['client_flags'] = [constants.ClientFlag.LOCAL_FILES]
        self.cnx = connection.MySQLConnection(**config)
        self.cur = self.cnx.cursor()

        self.data_file = os.path.join('tests', 'data', 'local_data.csv')

        self.cur.execute("DROP TABLE IF EXISTS local_data")
        self.cur.execute(
            "CREATE TABLE local_data (id int, c1 VARCHAR(6), c2 VARCHAR(6))")

    def tearDown(self):
        self.cur.execute("DROP TABLE IF EXISTS local_data")

    def test_load_csv(self):
        sql = "LOAD DATA LOCAL INFILE %s INTO TABLE local_data"
        self.cur.execute(sql, (self.data_file,))
        self.cur.execute("SELECT * FROM local_data")

        exp = [
            (1, 'c1_1', 'c2_1'), (2, 'c1_2', 'c2_2'),
            (3, 'c1_3', 'c2_3'), (4, 'c1_4', 'c2_4'),
            (5, 'c1_5', 'c2_5'), (6, 'c1_6', 'c2_6')]
        self.assertEqual(exp, self.cur.fetchall())

    def test_filenotfound(self):
        sql = "LOAD DATA LOCAL INFILE %s INTO TABLE local_data"
        self.assertRaises(mysql.connector.InterfaceError,
                          self.cur.execute, sql, (self.data_file + '_spam',))


class BugOra17002411(tests.MySQLConnectorTests):
    """BUG#17002411: LOAD DATA LOCAL INFILE FAILS WITH BIGGER FILES
    """

    def setUp(self):
        config = tests.get_mysql_config()
        config['client_flags'] = [constants.ClientFlag.LOCAL_FILES]
        self.cnx = connection.MySQLConnection(**config)
        self.cur = self.cnx.cursor()

        self.data_file = os.path.join('tests', 'data', 'local_data_big.csv')

        self.cur.execute("DROP TABLE IF EXISTS local_data")
        self.cur.execute(
            "CREATE TABLE local_data ("
            "id INT AUTO_INCREMENT KEY, "
            "c1 VARCHAR(255), c2 VARCHAR(255))"
        )

        self.exp_rows = 33000

        fp = open(self.data_file, 'w')
        i = 0
        while i < self.exp_rows:
            fp.write("{0}\t{1}\n".format('a' * 255, 'b' * 255))
            i += 1
        fp.close()

    def tearDown(self):
        self.cur.execute("DROP TABLE IF EXISTS local_data")
        os.unlink(self.data_file)

    def test_load_csv(self):
        sql = "LOAD DATA LOCAL INFILE %s INTO TABLE local_data (c1, c2)"
        self.cur.execute(sql, (self.data_file,))
        self.cur.execute("SELECT COUNT(*) FROM local_data")
        self.assertEqual(self.exp_rows, self.cur.fetchone()[0])


class BugOra17422299(tests.MySQLConnectorTests):
    """BUG#17422299: cmd_shutdown fails with malformed connection packet
    """

    def setUp(self):
        self.config = tests.get_mysql_config()
        self.mysql_server = tests.MYSQL_SERVERS[0]

    def tearDown(self):
        # Start the MySQL server again
        if not self.mysql_server.check_running():
            self.mysql_server.start()

            if not self.mysql_server.wait_up():
                self.fail("Failed restarting MySQL server after test")

    def test_shutdown(self):
        cnx = connection.MySQLConnection(**self.config)
        try:
            cnx.cmd_shutdown()
        except mysql.connector.DatabaseError as err:
            self.fail("COM_SHUTDOWN failed: {0}".format(err))

        if not self.mysql_server.wait_down():
            self.fail("MySQL not shut down after COM_SHUTDOWN")

    def test_shutdown__with_type(self):
        cnx = connection.MySQLConnection(**self.config)
        try:
            cnx.cmd_shutdown(constants.ShutdownType.SHUTDOWN_WAIT_ALL_BUFFERS)
        except mysql.connector.DatabaseError as err:
            self.fail("COM_SHUTDOWN failed: {0}".format(err))

        if not self.mysql_server.wait_down():
            self.fail("MySQL not shut down after COM_SHUTDOWN")


class BugOra17215197(tests.MySQLConnectorTests):
    """BUG#17215197: MYSQLCONNECTION.CURSOR(PREPARED=TRUE) NOT POSSIBLE
    """

    def setUp(self):
        config = tests.get_mysql_config()
        self.cnx = connection.MySQLConnection(**config)
        self.cur = self.cnx.cursor()
        self.cur.execute("DROP TABLE IF EXISTS BugOra17215197")
        self.cur.execute("CREATE TABLE BugOra17215197 (c1 INT, c2 INT)")
        self.cur.executemany("INSERT INTO BugOra17215197 VALUES (%s, %s)",
                             [(1, 10), (2, 20), (3, 30)])
        self.cnx.commit()

    def tearDown(self):
        self.cur.execute("DROP TABLE IF EXISTS BugOra17215197")
        self.cur.close()

    def test_prepared_argument(self):
        self.pcur = self.cnx.cursor(prepared=True)
        prep_stmt = "SELECT * FROM BugOra17215197 WHERE c1 = %s AND c2 = %s"
        exp = [(1, 10)]
        self.pcur.execute(prep_stmt, (1, 10))
        self.assertEqual(exp, self.pcur.fetchall())


class BugOra17414258(tests.MySQLConnectorTests):
    """BUG#17414258: IT IS ALLOWED TO CHANGE SIZE OF ACTIVE POOL
    """

    def setUp(self):
        self.config = tests.get_mysql_config()
        self.config['pool_name'] = 'test'
        self.config['pool_size'] = 3

    def tearDown(self):
        # Remove pools created by test
        del mysql.connector._CONNECTION_POOLS[self.config['pool_name']]

    def test_poolsize(self):
        cnx = mysql.connector.connect(**self.config)
        cnx.close()

        newconfig = self.config.copy()
        newconfig['pool_size'] = self.config['pool_size'] + 1
        self.assertRaises(mysql.connector.PoolError,
                          mysql.connector.connect, **newconfig)


class Bug17578937(tests.MySQLConnectorTests):
    """CONNECTION POOL DOES NOT HANDLE A NOT AVAILABLE MYSQL SERVER"""

    def setUp(self):
        self.mysql_server = tests.MYSQL_SERVERS[0]

    def tearDown(self):
        # Start the MySQL server again
        if not self.mysql_server.check_running():
            self.mysql_server.start()

            if not self.mysql_server.wait_up():
                self.fail("Failed restarting MySQL server after test")

    def test_get_connection(self):
        """Test reconnect once MySQL server is back

        To make the test case simpler, we create a pool which only has
        one connection in the queue. This was we can similuate getting a
        connection from a pool for which the MySQL server is not running.
        """
        cnxpool = pooling.MySQLConnectionPool(
            pool_name='test', pool_size=1, **tests.get_mysql_config())

        pcnx = cnxpool.get_connection()
        self.assertTrue(isinstance(pcnx, pooling.PooledMySQLConnection))
        pcnx.close()

        self.mysql_server.stop()
        if not self.mysql_server.wait_down():
            self.fail("MySQL not shut down; can not continue test")

        self.assertRaises(errors.InterfaceError, cnxpool.get_connection)

        self.mysql_server.start()
        if not self.mysql_server.wait_up():
            self.fail("MySQL started; can not continue test")

        pcnx = cnxpool.get_connection()
        pcnx.close()


class BugOra17079344(tests.MySQLConnectorTests):
    """BUG#17079344: ERROR WITH GBK STRING WITH CHARACTERS ENCODED AS BACKSLASH
    """

    def tearDown(self):
        cnx = connection.MySQLConnection(**tests.get_mysql_config())
        cur = cnx.cursor()
        for charset in ('gbk', 'sjis', 'big5'):
            tablename = charset + 'test'
            cur.execute("DROP TABLE IF EXISTS {0}".format(tablename))
        cur.close()
        cnx.close()

    def _test_charset(self, charset, data):
        config = tests.get_mysql_config()
        config['charset'] = charset
        config['use_unicode'] = True
        cnx = connection.MySQLConnection(**config)
        tablename = charset + 'test'
        cur = cnx.cursor()
        cur.execute("DROP TABLE IF EXISTS {0}".format(tablename))

        table = (
            "CREATE TABLE {table} ("
            "id INT AUTO_INCREMENT KEY, "
            "c1 VARCHAR(40)"
            ") CHARACTER SET '{charset}'"
        ).format(table=tablename, charset=charset)
        cur.execute(table)

        insert = "INSERT INTO {0} (c1) VALUES (%s)".format(tablename)
        for value in data:
            cur.execute(insert, (value,))

        cur.execute("SELECT id, c1 FROM {0} ORDER BY id".format(tablename))
        for row in cur:
            self.assertEqual(data[row[0] - 1], row[1])

        cur.close()
        cnx.close()

    def test_gbk(self):
        self._test_charset('gbk', [u'赵孟頫', u'赵\孟\頫\\', u'遜', ])

    def test_sjis(self):
        self._test_charset('sjis', ['\u005c'])

    def test_big5(self):
        self._test_charset('big5', ['\u5C62'])


class BugOra17780576(tests.MySQLConnectorTests):
    """BUG#17780576: CHARACTER SET 'UTF8MB4' UNSUPPORTED
    """

    def tearDown(self):
        cnx = connection.MySQLConnection(**tests.get_mysql_config())
        cur = cnx.cursor()
        cur.execute("DROP TABLE IF EXISTS utf8mb4test")
        cur.close()
        cnx.close()

    def test_utf8mb4(self):
        if tests.MYSQL_VERSION < (5, 5, 0):
            # Test only valid for MySQL 5.5.0 and later.
            return

        config = tests.get_mysql_config()
        cnx = connection.MySQLConnection(**config)
        tablename = 'utf8mb4test'
        cnx.set_charset_collation('utf8mb4')
        cur = cnx.cursor()
        cur.execute("DROP TABLE IF EXISTS {0}".format(tablename))

        table = (
            "CREATE TABLE {table} ("
            "id INT AUTO_INCREMENT KEY, "
            "c1 VARCHAR(40) CHARACTER SET 'utf8mb4'"
            ") CHARACTER SET 'utf8mb4'"
        ).format(table=tablename)
        cur.execute(table)

        insert = "INSERT INTO {0} (c1) VALUES (%s)".format(tablename)
        data = [u'😉😍', u'😃😊', u'😄😘😚', ]
        for value in data:
            cur.execute(insert, (value,))

        cur.execute("SELECT id, c1 FROM {0} ORDER BY id".format(tablename))
        for row in cur:
            self.assertEqual(data[row[0] - 1], row[1])

        cur.close()
        cnx.close()


class BugOra17573172(tests.MySQLConnectorTests):
    """BUG#17573172: MISSING SUPPORT FOR READ-ONLY TRANSACTIONS
    """

    def setUp(self):
        config = tests.get_mysql_config()
        self.cnx = connection.MySQLConnection(**config)
        self.cur = self.cnx.cursor()
        self.cur.execute("DROP TABLE IF EXISTS BugOra17573172")
        self.cur.execute("CREATE TABLE BugOra17573172 (c1 INT, c2 INT)")
        self.cur.executemany("INSERT INTO BugOra17573172 VALUES (%s, %s)",
                             [(1, 10), (2, 20), (3, 30)])
        self.cnx.commit()

    def test_read_only(self):
        if self.cnx.get_server_version() < (5, 6, 5):
            self.assertRaises(ValueError, self.cnx.start_transaction,
                              readonly=True)
        else:
            self.cnx.start_transaction(readonly=True)
            self.assertTrue(self.cnx.in_transaction)
            self.assertRaises(errors.ProgrammingError,
                              self.cnx.start_transaction)

            query = "INSERT INTO BugOra17573172 VALUES(4, 40)"
            self.assertRaises(errors.ProgrammingError, self.cur.execute, query)
            self.cnx.rollback()

    def tearDown(self):
        self.cur.execute("DROP TABLE IF EXISTS BugOra17573172")
        self.cur.close()


class BugOra17826833(tests.MySQLConnectorTests):
    """BUG#17826833: EXECUTEMANY() FOR INSERTS W/O VALUES
    """

    def setUp(self):
        config = tests.get_mysql_config()
        self.cnx = connection.MySQLConnection(**config)
        self.cursor = self.cnx.cursor()

        self.emp_tbl = 'Bug17826833_emp'
        self.cursor.execute("DROP TABLE IF EXISTS %s" % (self.emp_tbl))

        self.city_tbl = 'Bug17826833_city'
        self.cursor.execute("DROP TABLE IF EXISTS %s" % (self.city_tbl))

        create = ("CREATE TABLE %s ( "
                  "`id` int(11) NOT NULL, "
                  "`name` varchar(20) NOT NULL , "
                  "`phone` varchar(20), "
                  "PRIMARY KEY (`id`))" % (self.emp_tbl))
        self.cursor.execute(create)

        create = ("CREATE TABLE %s ( "
                  "`id` int(11) NOT NULL, "
                  "`name` varchar(20) NOT NULL, "
                  "PRIMARY KEY (`id`))" % (self.city_tbl))
        self.cursor.execute(create)

    def test_executemany(self):
        stmt = "INSERT INTO {0} (id,name) VALUES (%s,%s)".format(
            self.city_tbl)
        self.cursor.executemany(stmt, [(1, 'ABC'), (2, 'CDE'), (3, 'XYZ')])

        query = ("INSERT INTO %s (id, name, phone)"
                 "SELECT id,name,%%s FROM %s WHERE name=%%s") % (self.emp_tbl,
                                                                 self.city_tbl)
        try:
            self.cursor.executemany(query, [('4567', 'CDE'), ('1234', 'XYZ')])
            stmt = "SELECT * FROM {0}".format(self.emp_tbl)
            self.cursor.execute(stmt)
            self.assertEqual([(2, 'CDE', '4567'), (3, 'XYZ', '1234')],
                             self.cursor.fetchall(), "INSERT ... SELECT failed")
        except errors.ProgrammingError as err:
            self.fail("Regular expression fails with executemany(): %s" %
                      err)


class BugOra18040042(tests.MySQLConnectorTests):
    """BUG#18040042: Reset session closing pooled Connection"""

    def test_clear_session(self):
        cnxpool = pooling.MySQLConnectionPool(
            pool_name='test', pool_size=1, **tests.get_mysql_config())

        pcnx = cnxpool.get_connection()
        exp_session_id = pcnx.connection_id
        pcnx.cmd_query("SET @ham = 2")
        pcnx.close()

        pcnx = cnxpool.get_connection()
        pcnx.cmd_query("SELECT @ham")
        self.assertEqual(exp_session_id, pcnx.connection_id)
        self.assertNotEqual(('2',), pcnx.get_rows()[0][0])

    def test_do_not_clear_session(self):
        cnxpool = pooling.MySQLConnectionPool(
            pool_name='test', pool_size=1, pool_reset_session=False,
            **tests.get_mysql_config())

        pcnx = cnxpool.get_connection()
        exp_session_id = pcnx.connection_id
        pcnx.cmd_query("SET @ham = 2")
        pcnx.close()

        pcnx = cnxpool.get_connection()
        pcnx.cmd_query("SELECT @ham")
        self.assertEqual(exp_session_id, pcnx.connection_id)
        if PY2:
            self.assertEqual(('2',), pcnx.get_rows()[0][0])
        else:
            self.assertEqual((b'2',), pcnx.get_rows()[0][0])


class BugOra17965619(tests.MySQLConnectorTests):
    """BUG#17965619: CALLPROC FUNCTION WITH BYTES PARAMETERS
    """

    def setUp(self):
        self.cnx = connection.MySQLConnection(**tests.get_mysql_config())
        procedure = ("DROP PROCEDURE IF EXISTS `proce_with_binary`")
        self.cnx.cmd_query(procedure)

        procedure = ("CREATE PROCEDURE `proce_with_binary` "
                     "(data VARBINARY(512)) BEGIN END;")
        self.cnx.cmd_query(procedure)

    def tearDown(self):
        procedure = ("DROP PROCEDURE IF EXISTS `proce_with_binary`")
        self.cnx.cmd_query(procedure)
        self.cnx.close()

    def test_callproc(self):
        cur = self.cnx.cursor()

        data = b'\xf0\xf1\xf2'
        output = cur.callproc('proce_with_binary', ((data, 'BINARY'),))
        self.assertEqual((data,), output)

        cur.close()


class BugOra17054848(tests.MySQLConnectorTests):
    """BUG#17054848: USE OF SSL SHOULD NOT REQUIRE SSL_CERT AND SSL_KEY
    """

    def setUp(self):
        config = tests.get_mysql_config()
        self.admin_cnx = connection.MySQLConnection(**config)

        self.admin_cnx.cmd_query(
            "GRANT ALL ON %s.* TO 'ssluser'@'%s' REQUIRE SSL" % (
                config['database'], config['host']))

    def tearDown(self):
        config = tests.get_mysql_config()
        self.admin_cnx.cmd_query("DROP USER 'ssluser'@'%s'" % (
            config['host']))

    def test_ssl(self):
        if not tests.SSL_AVAILABLE:
            tests.MESSAGES['WARNINGS'].append(
                "BugOra16217667 test failed. Python lacks SSL support.")
            return

        ssl_ca = os.path.abspath(
            os.path.join(tests.SSL_DIR, 'tests_CA_cert.pem'))
        ssl_key = os.path.abspath(
            os.path.join(tests.SSL_DIR, 'tests_client_key.pem'))

        config = tests.get_mysql_config()
        config['user'] = 'ssluser'
        config['password'] = ''
        config['unix_socket'] = None
        config['ssl_verify_cert'] = False
        config.update({
            'ssl_ca': ssl_ca,
        })

        try:
            cnx = connection.MySQLConnection(**config)
        except errors.ProgrammingError:
            self.fail("Failed authentication with SSL")

        cnx.cmd_query("SHOW STATUS LIKE 'Ssl_cipher'")
        res = cnx.get_rows()[0][0]
        self.assertTrue(res != '')


class BugOra16217765(tests.MySQLConnectorTests):
    """BUG#16217765: Fix authentication plugin support
    """

    users = {
        'sha256_password': {
            'username': 'sha256user',
            'password': 'sha256P@ss',
        },
        'mysql_native_password': {
            'username': 'nativeuser',
            'password': 'nativeP@ss',
        },
    }

    def _create_user(self, cnx, user, password, host, database,
                     plugin):

        self._drop_user(cnx, user, host)
        create_user = ("CREATE USER '{user}'@'{host}' "
                       "IDENTIFIED WITH {plugin}")
        cnx.cmd_query(create_user.format(user=user, host=host, plugin=plugin))

        if plugin == 'sha256_password':
            cnx.cmd_query("SET old_passwords = 2")
        else:
            cnx.cmd_query("SET old_passwords = 0")

        passwd = ("SET PASSWORD FOR '{user}'@'{host}' = "
                  "PASSWORD('{password}')").format(user=user, host=host,
                                                   password=password)
        cnx.cmd_query(passwd)

        grant = "GRANT ALL ON {database}.* TO '{user}'@'{host}'"
        cnx.cmd_query(grant.format(database=database, user=user, host=host))

    def _drop_user(self, cnx, user, host):
        try:
            self.admin_cnx.cmd_query("DROP USER '{user}'@'{host}'".format(
                host=host,
                user=user))
        except errors.DatabaseError:
            # It's OK when drop fails
            pass

    def setUp(self):
        config = tests.get_mysql_config()
        self.host = config['host']
        self.admin_cnx = connection.MySQLConnection(**config)

    def tearDown(self):
        return
        for plugin_name, info in self.users.items():
            self._drop_user(self.admin_cnx, info['username'], self.host)

    @unittest.skipIf(tests.MYSQL_VERSION < (5, 6, 6),
                     "MySQL {0} does not support sha256_password auth".format(
                         tests.MYSQL_VERSION_TXT))
    def test_sha256(self):
        config = tests.get_mysql_config()
        config['unix_socket'] = None
        config.update({
            'ssl_ca': tests.SSL_CA,
            'ssl_cert': tests.SSL_CERT,
            'ssl_key': tests.SSL_KEY,
        })

        auth_plugin = 'sha256_password'
        user = self.users[auth_plugin]
        self._create_user(self.admin_cnx, user['username'],
                          user['password'],
                          self.host,
                          config['database'],
                          plugin=auth_plugin)

        config['user'] = user['username']
        config['password'] = user['password']
        config['client_flags'] = [constants.ClientFlag.PLUGIN_AUTH]

        try:
            cnx = connection.MySQLConnection(**config)
        except:
            self.fail("Connecting using sha256_password auth failed")

        try:
            cnx.cmd_change_user(config['user'], config['password'])
        except:
            self.fail("Changing user using sha256_password auth failed")

    @unittest.skipIf(tests.MYSQL_VERSION < (5, 6, 6),
                     "MySQL {0} does not support sha256_password auth".format(
                         tests.MYSQL_VERSION_TXT))
    def test_sha256_nonssl(self):
        config = tests.get_mysql_config()
        config['unix_socket'] = None

        auth_plugin = 'sha256_password'
        user = self.users[auth_plugin]
        self._create_user(self.admin_cnx, user['username'],
                          user['password'],
                          self.host,
                          config['database'],
                          plugin=auth_plugin)

        config['user'] = user['username']
        config['password'] = user['password']
        config['client_flags'] = [constants.ClientFlag.PLUGIN_AUTH]
        self.assertRaises(errors.InterfaceError, connection.MySQLConnection,
                          **config)

    @unittest.skipIf(tests.MYSQL_VERSION < (5, 5, 7),
                     "MySQL {0} does not support authentication plugins".format(
                         tests.MYSQL_VERSION_TXT))
    def test_native(self):
        config = tests.get_mysql_config()
        config['unix_socket'] = None

        auth_plugin = 'mysql_native_password'
        user = self.users[auth_plugin]
        self._create_user(self.admin_cnx, user['username'],
                          user['password'],
                          self.host,
                          config['database'],
                          plugin=auth_plugin)

        config['user'] = user['username']
        config['password'] = user['password']
        config['client_flags'] = [constants.ClientFlag.PLUGIN_AUTH]
        try:
            cnx = connection.MySQLConnection(**config)
        except Exception as exc:
            self.fail("Connecting using {0} auth failed: {1}".format(
                auth_plugin, exc))


class BugOra18144971(tests.MySQLConnectorTests):

    """BUG#18144971 ERROR WHEN USING UNICODE ARGUMENTS IN PREPARED STATEMENT"""

    def setUp(self):
        config = tests.get_mysql_config()
        config['use_unicode'] = True
        self.cnx = connection.MySQLConnection(**config)
        self.cursor = self.cnx.cursor()

        self.table = 'Bug18144971'
        self.cursor.execute("DROP TABLE IF EXISTS {0}".format(self.table))

        create = ("CREATE TABLE {0} ( "
                  "`id` int(11) NOT NULL, "
                  "`name` varchar(40) NOT NULL , "
                  "`phone` varchar(40), "
                  "PRIMARY KEY (`id`))"
                  " CHARACTER SET 'utf8'".format(self.table))

        self.cursor.execute(create)
        self.table_cp1251 = 'Bug18144971_cp1251'
        self.cursor.execute(
            "DROP TABLE IF EXISTS {0}".format(self.table_cp1251)
        )

        create = ("CREATE TABLE {0} ( "
                  "`id` int(11) NOT NULL, "
                  "`name` varchar(40) NOT NULL , "
                  "`phone` varchar(40), "
                  "PRIMARY KEY (`id`))"
                  " CHARACTER SET 'cp1251'".format(self.table_cp1251))
        self.cursor.execute(create)

    def test_prepared_statement(self):
        self.cur = self.cnx.cursor(prepared=True)
        stmt = "INSERT INTO {0} VALUES (?,?,?)".format(
            self.table)
        data = [(1, b'bytes', '1234'), (2, u'aaaаффф', '1111')]
        exp = [(1, b'bytes', b'1234'),
               (2, u'aaaаффф'.encode('cp1251'), b'1111')]
        self.cur.execute(stmt, data[0])
        self.cnx.commit()
        self.cur.execute("SELECT * FROM {0}".format(self.table))
        self.assertEqual(self.cur.fetchall(), [exp[0]])

        config = tests.get_mysql_config()
        config['charset'] = 'cp1251'
        self.cnx = connection.MySQLConnection(**config)
        self.cur = self.cnx.cursor(prepared=True)
        stmt = "INSERT INTO {0} VALUES (?,?,?)".format(
            self.table_cp1251)
        self.cur.execute(stmt, data[1])
        self.cnx.commit()
        self.cur.execute("SELECT * FROM {0}".format(self.table_cp1251))
        self.assertEqual(self.cur.fetchall(), [exp[1]])


class BugOra18389196(tests.MySQLConnectorTests):
    """BUG#18389196:  INSERTING PARAMETER MULTIPLE TIMES IN STATEMENT
    """

    def setUp(self):
        config = tests.get_mysql_config()
        self.cnx = connection.MySQLConnection(**config)
        self.cursor = self.cnx.cursor()

        self.tbl = 'Bug18389196'
        self.cursor.execute("DROP TABLE IF EXISTS %s" % self.tbl)

        create = ("CREATE TABLE %s ( "
                  "`id` int(11) NOT NULL, "
                  "`col1` varchar(20) NOT NULL, "
                  "`col2` varchar(20) NOT NULL, "
                  "PRIMARY KEY (`id`))" % self.tbl)
        self.cursor.execute(create)

    def tearDown(self):
        self.cursor.execute("DROP TABLE IF EXISTS %s" % self.tbl)
        self.cursor.close()
        self.cnx.close()

    def test_parameters(self):
        stmt = ("INSERT INTO {0} (id,col1,col2) VALUES "
                "(%(id)s,%(name)s,%(name)s)".format(
            self.tbl))
        try:
            self.cursor.execute(stmt, {'id': 1, 'name': 'ABC'})
        except errors.ProgrammingError as err:
            self.fail("Inserting parameter multiple times in a statement "
                      "failed: %s" %
                      err)


class BugOra18415927(tests.MySQLConnectorTests):
    """BUG#18415927: AUTH_RESPONSE VARIABLE INCREMENTED WITHOUT BEING DEFINED
    """

    user = {
        'username': 'nativeuser',
        'password': 'nativeP@ss',
    }

    def setUp(self):
        config = tests.get_mysql_config()
        host = config['host']
        database = config['database']
        cnx = connection.MySQLConnection(**config)
        try:
            cnx.cmd_query("DROP USER '{user}'@'{host}'".format(
                host=host,
                user=self.user['username']))
        except:
            pass

        create_user = "CREATE USER '{user}'@'{host}' "
        cnx.cmd_query(create_user.format(user=self.user['username'],
                                         host=host))

        passwd = ("SET PASSWORD FOR '{user}'@'{host}' = "
                  "PASSWORD('{password}')").format(
            user=self.user['username'], host=host,
            password=self.user['password'])

        cnx.cmd_query(passwd)

        grant = "GRANT ALL ON {database}.* TO '{user}'@'{host}'"
        cnx.cmd_query(grant.format(database=database,
                                   user=self.user['username'],
                                   host=host))

    def tearDown(self):
        config = tests.get_mysql_config()
        host = config['host']
        cnx = connection.MySQLConnection(**config)
        cnx.cmd_query("DROP USER '{user}'@'{host}'".format(
            host=host,
            user=self.user['username']))

    def test_auth_response(self):
        config = tests.get_mysql_config()
        config['unix_socket'] = None
        config['user'] = self.user['username']
        config['password'] = self.user['password']
        config['client_flags'] = [-constants.ClientFlag.SECURE_CONNECTION]
        try:
            cnx = connection.MySQLConnection(**config)
        except Exception as exc:
            self.fail("Connection failed: {0}".format(exc))


class BugOra18527437(tests.MySQLConnectorTests):
    """BUG#18527437: UNITTESTS FAILING WHEN --host=::1 IS PASSED AS ARGUMENT
    """

    def test_poolname(self):
        config = tests.get_mysql_config()
        config['host'] = '::1'
        config['pool_size'] = 3

        exp = '{0}_{1}_{2}_{3}'.format(config['host'], config['port'],
                                       config['user'], config['database'])
        self.assertEqual(exp, pooling.generate_pool_name(**config))

    def test_custom_poolname(self):
        cnxpool = pooling.MySQLConnectionPool(pool_name='ham:spam',
                                              **tests.get_mysql_config())
        self.assertEqual('ham:spam', cnxpool._pool_name)
        cnxpool._remove_connections()


class BugOra18694096(tests.MySQLConnectorTests):
    """
    BUG#18694096: INCORRECT CONVERSION OF NEGATIVE TIMEDELTA
    """

    cases = [
        (timedelta(hours=0, minutes=0, seconds=1, microseconds=0),
         '00:00:01',),
        (timedelta(hours=0, minutes=0, seconds=-1, microseconds=0),
         '-00:00:01'),
        (timedelta(hours=0, minutes=1, seconds=1, microseconds=0),
         '00:01:01'),
        (timedelta(hours=0, minutes=-1, seconds=-1, microseconds=0),
         '-00:01:01'),
        (timedelta(hours=1, minutes=1, seconds=1, microseconds=0),
         '01:01:01'),
        (timedelta(hours=-1, minutes=-1, seconds=-1, microseconds=0),
         '-01:01:01'),
        (timedelta(days=3, seconds=86401),
         '96:00:01'),
        (timedelta(days=-3, seconds=86401),
         '-47:59:59'),
    ]

    # Cases for MySQL 5.6.4 and higher
    cases_564 = [
        (timedelta(hours=0, minutes=0, seconds=0, microseconds=1),
         '00:00:00.000001'),
        (timedelta(hours=0, minutes=0, seconds=0, microseconds=-1),
         '-00:00:00.000001'),
        (timedelta(days=2, hours=0, microseconds=1),
         '48:00:00.000001'),
        (timedelta(days=-3, seconds=86399, microseconds=999999),
         '-48:00:00.000001'),
    ]

    def setUp(self):
        config = tests.get_mysql_config()
        self.cnx = mysql.connector.connect(**config)

        self.tbl = 'times'
        self.cnx.cmd_query("DROP TABLE IF EXISTS {0}".format(self.tbl))
        if tests.MYSQL_VERSION >= (5, 6, 4):
            create = "CREATE TABLE {0} (c1 TIME(6))".format(self.tbl)
            self.cases += self.cases_564
        else:
            create = "CREATE TABLE {0} (c1 TIME)".format(self.tbl)
        self.cnx.cmd_query(create)

    def tearDown(self):
        if self.cnx:
            self.cnx.cmd_query("DROP TABLE IF EXISTS {0}".format(self.tbl))

    def test_timedelta(self):
        # Note that both _timedelta_to_mysql and _TIME_to_python are
        # tested
        cur = self.cnx.cursor()

        # Following uses _timedelta_to_mysql to insert data
        data = [(case[0],) for case in self.cases]
        cur.executemany("INSERT INTO {0} (c1) VALUES (%s)".format(self.tbl),
                        data)
        self.cnx.commit()

        # We use _TIME_to_python to convert back to Python
        cur.execute("SELECT c1 FROM {0}".format(self.tbl))
        for i, row in enumerate(cur.fetchall()):
            self.assertEqual(self.cases[i][0], row[0],
                             "Incorrect timedelta for {0}".format(
                                 self.cases[i][1]))


class BugOra18220593(tests.MySQLConnectorTests):
    """BUG#18220593 MYSQLCURSOR.EXECUTEMANY() DOESN'T LIKE UNICODE OPERATIONS
    """

    def setUp(self):
        config = tests.get_mysql_config()
        self.cnx = connection.MySQLConnection(**config)
        self.cur = self.cnx.cursor()
        self.table = u"⽃⽄⽅⽆⽇⽈⽉⽊"
        self.cur.execute(u"DROP TABLE IF EXISTS {0}".format(self.table))
        self.cur.execute(u"CREATE TABLE {0} (c1 VARCHAR(100)) "
                         u"CHARACTER SET 'utf8'".format(self.table))

    def test_unicode_operation(self):
        data = [('database',), (u'データベース',), (u'데이터베이스',)]
        self.cur.executemany(u"INSERT INTO {0} VALUES (%s)".format(
            self.table), data)
        self.cnx.commit()
        self.cur.execute(u"SELECT c1 FROM {0}".format(self.table))

        self.assertEqual(self.cur.fetchall(), data)

    def tearDown(self):
        self.cur.execute(u"DROP TABLE IF EXISTS {0}".format(self.table))
        self.cur.close()
        self.cnx.close()


class BugOra14843456(tests.MySQLConnectorTests):
    """BUG#14843456: UNICODE USERNAME AND/OR PASSWORD FAILS
    """

    def setUp(self):
        config = tests.get_mysql_config()
        self.cnx = connection.MySQLConnection(**config)
        self.cursor = self.cnx.cursor()

        if config['unix_socket'] and os.name != 'nt':
            self.host = 'localhost'
        else:
            self.host = config['host']

        grant = u"CREATE USER '{user}'@'{host}' IDENTIFIED BY '{password}'"

        self._credentials = [
            (u'Herne', u'Herne'),
            (u'\u0141owicz', u'\u0141owicz'),
        ]
        for user, password in self._credentials:
            self.cursor.execute(grant.format(
                user=user, host=self.host, password=password))

    def tearDown(self):
        for user, password in self._credentials:
            self.cursor.execute(u"DROP USER '{user}'@'{host}'".format(
                user=user, host=self.host))

    def test_unicode_credentials(self):
        config = tests.get_mysql_config()
        for user, password in self._credentials:
            config['user'] = user
            config['password'] = password
            config['database'] = None
            try:
                cnx = connection.MySQLConnection(**config)
            except (UnicodeDecodeError, errors.InterfaceError):
                self.fail('Failed using unicode username or password')
            else:
                cnx.close()


class Bug499410(tests.MySQLConnectorTests):
    def test_use_unicode(self):
        """lp:499410 Disabling unicode does not work"""
        config = tests.get_mysql_config()
        config['use_unicode'] = False
        cnx = connection.MySQLConnection(**config)

        self.assertEqual(False, cnx._use_unicode)
        cnx.close()

    def test_charset(self):
        config = tests.get_mysql_config()
        config['use_unicode'] = False
        charset = 'greek'
        config['charset'] = charset
        cnx = connection.MySQLConnection(**config)

        data = [b'\xe1\xed\xf4\xdf\xef']  # Bye in Greek
        exp_unicode = [(u'\u03b1\u03bd\u03c4\u03af\u03bf',), ]
        exp_nonunicode = [(data[0],)]

        cur = cnx.cursor()

        tbl = '{0}test'.format(charset)
        try:
            cur.execute("DROP TABLE IF EXISTS {0}".format(tbl))
            cur.execute(
                "CREATE TABLE {0} (c1 VARCHAR(60)) charset={1}".format(
                    tbl, charset))
        except:
            self.fail("Failed creating test table.")

        try:
            stmt = u'INSERT INTO {0} VALUES (%s)'.format(tbl)
            for line in data:
                cur.execute(stmt, (line.strip(),))
        except Exception as exc:
            self.fail("Failed populating test table: {0}".format(str(exc)))

        cur.execute("SELECT * FROM {0}".format(tbl))
        res_nonunicode = cur.fetchall()
        cnx.set_unicode(True)
        cur.execute("SELECT * FROM {0}".format(tbl))
        res_unicode = cur.fetchall()

        try:
            cur.execute('DROP TABLE IF EXISTS {0}'.format(tbl))
        except:
            self.fail("Failed cleaning up test table.")

        cnx.close()

        self.assertEqual(exp_nonunicode, res_nonunicode)
        self.assertEqual(exp_unicode, res_unicode)


class BugOra18742429(tests.MySQLConnectorTests):
    """BUG#18742429:  CPY FAILS WHEN QUERYING LARGE NUMBER OF COLUMNS
    """
    def setUp(self):
        config = tests.get_mysql_config()
        self.cnx = connection.MySQLConnection(**config)
        self.cursor = self.cnx.cursor()

        self.tbl = 'Bug18742429'
        self.cursor.execute("DROP TABLE IF EXISTS %s" % self.tbl)

        create = 'CREATE TABLE {0}({1})'.format(self.tbl, ','.join(
            ['col'+str(i)+' INT(10)' for i in range(1000)]))

        self.cursor.execute(create)

    def tearDown(self):
        self.cursor.execute("DROP TABLE IF EXISTS %s" % self.tbl)
        self.cursor.close()
        self.cnx.close()

    def test_columns(self):
        stmt = "INSERT INTO {0} VALUES({1})".format(self.tbl, ','.join(
            [str(i) if i%2==0 else 'NULL' for i in range(1000)]
        ))
        exp = tuple(i if i%2==0 else None for i in range(1000))
        self.cursor.execute(stmt)

        self.cursor = self.cnx.cursor(prepared=True)
        stmt = 'SELECT * FROM {0} WHERE col0=?'.format(self.tbl)
        self.cursor.execute(stmt, (0,))
        self.assertEqual(exp, self.cursor.fetchone())


<<<<<<< HEAD
class BugOra19164627(tests.MySQLConnectorTests):
    """BUG#19164627: Cursor tries to decode LINESTRING data as utf-8
    """
    def test_linestring(self):
        config = tests.get_mysql_config()
        cnx = mysql.connector.connect(**config)
        cur = cnx.cursor()

        cur.execute('DROP TABLE IF EXISTS BugOra19164627')
        cur.execute("CREATE TABLE BugOra19164627 ( "
                    "id SERIAL PRIMARY KEY AUTO_INCREMENT NOT NULL, "
                    "line LINESTRING NOT NULL "
                    ") DEFAULT CHARSET=ascii")
        cur.execute('INSERT IGNORE INTO BugOra19164627(id, line) '
                    'VALUES (0,LINESTRING(POINT(0, 0), POINT(0, 1)))')

        cur.execute("SELECT * FROM BugOra19164627 LIMIT 1")
        self.assertEqual(cur.fetchone(), (1, b'\x00\x00\x00\x00\x01\x02\x00\x00'
                                             b'\x00\x02\x00\x00\x00\x00\x00\x00'
                                             b'\x00\x00\x00\x00\x00\x00\x00\x00'
                                             b'\x00\x00\x00\x00\x00\x00\x00\x00'
                                             b'\x00\x00\x00\x00\x00\x00\x00\x00'
                                             b'\x00\x00\x00\xf0?', ))
        cur.execute('DROP TABLE IF EXISTS BugOra19164627')
        cur.close()
        cnx.close()


class BugOra19225481(tests.MySQLConnectorTests):
    """BUG#19225481: FLOATING POINT INACCURACY WITH PYTHON v2
=======
class BugOra19169990(tests.MySQLConnectorTests):
    """BUG#19169990: Issue with compressed cnx using Python 2
    """
    def setUp(self):
        self.config = tests.get_mysql_config()
        self.config['compress'] = True

    def test_compress(self):
        for charset in ('utf8', 'latin1', 'latin7'):
            self.config['charset'] = charset
            try:
                cnx = connection.MySQLConnection(**self.config)
                cur = cnx.cursor()
                cur.execute("SELECT %s", ('mysql'*10000,))
            except TypeError:
                traceback.print_exc()
                self.fail("Failed setting up compressed cnx using {0}".format(
                    charset
                ))
            except errors.Error:
                self.fail("Failed sending/retrieving compressed data")


class BugOra19184025(tests.MySQLConnectorTests):
    """BUG#19184025: FIRST NULL IN ROW RETURNS REST OF ROW AS NONE
>>>>>>> 60633400
    """
    def setUp(self):
        config = tests.get_mysql_config()
        self.cnx = connection.MySQLConnection(**config)
<<<<<<< HEAD
        self.cursor = self.cnx.cursor()

        self.tbl = 'Bug19225481'
        self.cursor.execute("DROP TABLE IF EXISTS %s" % self.tbl)

        create = 'CREATE TABLE {0}(col1 DOUBLE)'.format(
            self.tbl)

        self.cursor.execute(create)

    def tearDown(self):
        self.cursor.execute("DROP TABLE IF EXISTS %s" % self.tbl)
        self.cursor.close()
        self.cnx.close()

    def test_columns(self):
        values = [
            (123.123456789987,),
            (234.234,),
            (12.12,),
            (111.331,),
            (0.0,),
            (-99.99999900099,)
        ]
        stmt = "INSERT INTO {0} VALUES(%s)".format(self.tbl)
        self.cursor.executemany(stmt, values)

        stmt = "SELECT * FROM {0}".format(self.tbl)
        self.cursor.execute(stmt)
        self.assertEqual(values, self.cursor.fetchall())
=======
        self.cur = self.cnx.cursor()

        self.tbl = 'Bug19184025'
        self.cur.execute("DROP TABLE IF EXISTS {0}".format(self.tbl))

        create = "CREATE TABLE {0} (c1 INT, c2 INT NOT NULL DEFAULT 2)".format(
            self.tbl
        )
        self.cur.execute(create)

    def test_row_to_python(self):
        self.cur.execute("INSERT INTO {0} (c1) VALUES (NULL)".format(self.tbl))
        self.cur.execute("SELECT * FROM {0}".format(self.tbl))
        self.assertEqual((None, 2), self.cur.fetchone())
>>>>>>> 60633400
<|MERGE_RESOLUTION|>--- conflicted
+++ resolved
@@ -2613,7 +2613,6 @@
         self.assertEqual(exp, self.cursor.fetchone())
 
 
-<<<<<<< HEAD
 class BugOra19164627(tests.MySQLConnectorTests):
     """BUG#19164627: Cursor tries to decode LINESTRING data as utf-8
     """
@@ -2644,7 +2643,42 @@
 
 class BugOra19225481(tests.MySQLConnectorTests):
     """BUG#19225481: FLOATING POINT INACCURACY WITH PYTHON v2
-=======
+    """
+    def setUp(self):
+        config = tests.get_mysql_config()
+        self.cnx = connection.MySQLConnection(**config)
+        self.cursor = self.cnx.cursor()
+
+        self.tbl = 'Bug19225481'
+        self.cursor.execute("DROP TABLE IF EXISTS %s" % self.tbl)
+
+        create = 'CREATE TABLE {0}(col1 DOUBLE)'.format(
+            self.tbl)
+
+        self.cursor.execute(create)
+
+    def tearDown(self):
+        self.cursor.execute("DROP TABLE IF EXISTS %s" % self.tbl)
+        self.cursor.close()
+        self.cnx.close()
+
+    def test_columns(self):
+        values = [
+            (123.123456789987,),
+            (234.234,),
+            (12.12,),
+            (111.331,),
+            (0.0,),
+            (-99.99999900099,)
+        ]
+        stmt = "INSERT INTO {0} VALUES(%s)".format(self.tbl)
+        self.cursor.executemany(stmt, values)
+
+        stmt = "SELECT * FROM {0}".format(self.tbl)
+        self.cursor.execute(stmt)
+        self.assertEqual(values, self.cursor.fetchall())
+
+
 class BugOra19169990(tests.MySQLConnectorTests):
     """BUG#19169990: Issue with compressed cnx using Python 2
     """
@@ -2670,43 +2704,10 @@
 
 class BugOra19184025(tests.MySQLConnectorTests):
     """BUG#19184025: FIRST NULL IN ROW RETURNS REST OF ROW AS NONE
->>>>>>> 60633400
-    """
-    def setUp(self):
-        config = tests.get_mysql_config()
-        self.cnx = connection.MySQLConnection(**config)
-<<<<<<< HEAD
-        self.cursor = self.cnx.cursor()
-
-        self.tbl = 'Bug19225481'
-        self.cursor.execute("DROP TABLE IF EXISTS %s" % self.tbl)
-
-        create = 'CREATE TABLE {0}(col1 DOUBLE)'.format(
-            self.tbl)
-
-        self.cursor.execute(create)
-
-    def tearDown(self):
-        self.cursor.execute("DROP TABLE IF EXISTS %s" % self.tbl)
-        self.cursor.close()
-        self.cnx.close()
-
-    def test_columns(self):
-        values = [
-            (123.123456789987,),
-            (234.234,),
-            (12.12,),
-            (111.331,),
-            (0.0,),
-            (-99.99999900099,)
-        ]
-        stmt = "INSERT INTO {0} VALUES(%s)".format(self.tbl)
-        self.cursor.executemany(stmt, values)
-
-        stmt = "SELECT * FROM {0}".format(self.tbl)
-        self.cursor.execute(stmt)
-        self.assertEqual(values, self.cursor.fetchall())
-=======
+    """
+    def setUp(self):
+        config = tests.get_mysql_config()
+        self.cnx = connection.MySQLConnection(**config)
         self.cur = self.cnx.cursor()
 
         self.tbl = 'Bug19184025'
@@ -2720,5 +2721,4 @@
     def test_row_to_python(self):
         self.cur.execute("INSERT INTO {0} (c1) VALUES (NULL)".format(self.tbl))
         self.cur.execute("SELECT * FROM {0}".format(self.tbl))
-        self.assertEqual((None, 2), self.cur.fetchone())
->>>>>>> 60633400
+        self.assertEqual((None, 2), self.cur.fetchone())