--- conflicted
+++ resolved
@@ -546,7 +546,7 @@
         }
         cnx = self.create_connection()
         cnx.close()
-<<<<<<< HEAD
+        del settings.DATABASES["default"]["OPTIONS"]
 
     def test_init_command(self):
         settings.DATABASES["default"]["OPTIONS"] = {
@@ -554,8 +554,6 @@
         }
         cnx = self.create_connection()
         cnx.close()
-=======
->>>>>>> 7c7b1d9f
         del settings.DATABASES["default"]["OPTIONS"]
 
 
